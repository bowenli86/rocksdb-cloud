--- conflicted
+++ resolved
@@ -34,14 +34,6 @@
 
 }  // namespace
 
-<<<<<<< HEAD
-GetContext::GetContext(
-    const Comparator* ucmp, const MergeOperator* merge_operator, Logger* logger,
-    Statistics* statistics, GetState init_state, const Slice& user_key,
-    PinnableSlice* pinnable_val, bool* value_found, MergeContext* merge_context,
-    RangeDelAggregator* _range_del_agg, Env* env, SequenceNumber* seq,
-    PinnedIteratorsManager* _pinned_iters_mgr, bool* is_blob_index)
-=======
 GetContext::GetContext(const Comparator* ucmp,
                        const MergeOperator* merge_operator, Logger* logger,
                        Statistics* statistics, GetState init_state,
@@ -51,7 +43,6 @@
                        SequenceNumber* seq,
                        PinnedIteratorsManager* _pinned_iters_mgr,
                        ReadCallback* callback, bool* is_blob_index)
->>>>>>> dbd8fa09
     : ucmp_(ucmp),
       merge_operator_(merge_operator),
       logger_(logger),
@@ -66,10 +57,7 @@
       seq_(seq),
       replay_log_(nullptr),
       pinned_iters_mgr_(_pinned_iters_mgr),
-<<<<<<< HEAD
-=======
       callback_(callback),
->>>>>>> dbd8fa09
       is_blob_index_(is_blob_index) {
   if (seq_) {
     *seq_ = kMaxSequenceNumber;

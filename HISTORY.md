# Rocksdb Change Log
<<<<<<< HEAD
## 6.8.1 (03/30/2020)
### Behavior changes
* Since RocksDB 6.8.0, ttl-based FIFO compaction can drop a file whose oldest key becomes older than options.ttl while others have not. This fix reverts this and makes ttl-based FIFO compaction use the file's flush time as the criterion. This fix also requires that max_open_files = -1 and compaction_options_fifo.allow_compaction = false to function properly.
=======
## Unreleased
### Bug Fixes
* Fix wrong result being read from ingested file. May happen when a key in the file happen to be prefix of another key also in the file. The issue can further cause more data corruption. The issue exists with rocksdb >= 5.0.0 since DB::IngestExternalFile() was introduced.
* Finish implementation of BlockBasedTableOptions::IndexType::kBinarySearchWithFirstKey. It's now ready for use. Significantly reduces read amplification in some setups, especially for iterator seeks.

### Public API Change
* Add a ConfigOptions argument to the APIs dealing with converting options to and from strings and files.  The ConfigOptions is meant to replace some of the options (such as input_strings_escaped and ignore_unknown_options) and allow for more parameters to be passed in the future without changing the function signature.
* Add NewFileChecksumGenCrc32cFactory to the file checksum public API, such that the builtin Crc32c based file checksum generator factory can be used by applications.
* Add IsDirectory to Env and FS to indicate if a path is a directory.

### New Features
* Added support for pipelined & parallel compression optimization for `BlockBasedTableBuilder`. This optimization makes block building, block compression and block appending a pipeline, and uses multiple threads to accelerate block compression. Users can set `CompressionOptions::parallel_threads` greater than 1 to enable compression parallelism.
* Provide an allocator for memkind to be used with block cache. This is to work with memory technologies (Intel DCPMM is one such technology currently available) that require different libraries for allocation and management (such as PMDK and memkind). The high capacities available make it possible to provision large caches (up to several TBs in size) beyond what is achievable with DRAM.
* Option `max_background_flushes` can be set dynamically using DB::SetDBOptions().

### Bug Fixes
* Fix a bug when making options.bottommost_compression, options.compression_opts and options.bottommost_compression_opts dynamically changeable: the modified values are not written to option files or returned back to users when being queried.
* Fix a bug where index key comparisons were unaccounted in `PerfContext::user_key_comparison_count` for lookups in files written with `format_version >= 3`.

## 6.9.0 (03/29/2020)
### Behavior changes
* Since RocksDB 6.8, ttl-based FIFO compaction can drop a file whose oldest key becomes older than options.ttl while others have not. This fix reverts this and makes ttl-based FIFO compaction use the file's flush time as the criterion. This fix also requires that max_open_files = -1 and compaction_options_fifo.allow_compaction = false to function properly.

### Public API Change
* Fix spelling so that API now has correctly spelled transaction state name `COMMITTED`, while the old misspelled `COMMITED` is still available as an alias.
* Updated default format_version in BlockBasedTableOptions from 2 to 4. SST files generated with the new default can be read by RocksDB versions 5.16 and newer, and use more efficient encoding of keys in index blocks.
* A new parameter `CreateBackupOptions` is added to both `BackupEngine::CreateNewBackup` and `BackupEngine::CreateNewBackupWithMetadata`, you can decrease CPU priority of `BackupEngine`'s background threads by setting `decrease_background_thread_cpu_priority` and `background_thread_cpu_priority` in `CreateBackupOptions`.
* Updated the public API of SST file checksum. Introduce the FileChecksumGenFactory to create the FileChecksumGenerator for each SST file, such that the FileChecksumGenerator is not shared and it can be more general for checksum implementations. Changed the FileChecksumGenerator interface from Value, Extend, and GetChecksum to Update, Finalize, and GetChecksum. Finalize should be only called once after all data is processed to generate the final checksum. Temproal data should be maintained by the FileChecksumGenerator object itself and finally it can return the checksum string.

### Bug Fixes
* Fix a bug where range tombstone blocks in ingested files were cached incorrectly during ingestion. If range tombstones were read from those incorrectly cached blocks, the keys they covered would be exposed.
* Fix a data race that might cause crash when calling DB::GetCreationTimeOfOldestFile() by a small chance. The bug was introduced in 6.6 Release.
* Fix a bug where a boolean value optimize_filters_for_hits was for max threads when calling load table handles after a flush or compaction. The value is correct to 1. The bug should not cause user visible problems.
* Fix a bug which might crash the service when write buffer manager fails to insert the dummy handle to the block cache.

### Performance Improvements
* In CompactRange, for levels starting from 0, if the level does not have any file with any key falling in the specified range, the level is skipped. So instead of always compacting from level 0, the compaction starts from the first level with keys in the specified range until the last such level.
* Reduced memory copy when reading sst footer and blobdb in direct IO mode.
* When restarting a database with large numbers of sst files, large amount of CPU time is spent on getting logical block size of the sst files, which slows down the starting progress, this inefficiency is optimized away with an internal cache for the logical block sizes.

### New Features
* Basic support for user timestamp in iterator. Seek/SeekToFirst/Next and lower/upper bounds are supported. Reverse iteration is not supported. Merge is not considered.
* When file lock failure when the lock is held by the current process, return acquiring time and thread ID in the error message.
* Added a new option, best_efforts_recovery (default: false), to allow database to open in a db dir with missing table files. During best efforts recovery, missing table files are ignored, and database recovers to the most recent state without missing table file. Cross-column-family consistency is not guaranteed even if WAL is enabled.
* options.bottommost_compression, options.compression_opts and options.bottommost_compression_opts are now dynamically changeable.
>>>>>>> dc6a7770

## 6.8.0 (02/24/2020)
### Java API Changes
* Major breaking changes to Java comparators, toward standardizing on ByteBuffer for performant, locale-neutral operations on keys (#6252).
* Added overloads of common API methods using direct ByteBuffers for keys and values (#2283).

### Bug Fixes
* Fix incorrect results while block-based table uses kHashSearch, together with Prev()/SeekForPrev().
* Fix a bug that prevents opening a DB after two consecutive crash with TransactionDB, where the first crash recovers from a corrupted WAL with kPointInTimeRecovery but the second cannot.
* Fixed issue #6316 that can cause a corruption of the MANIFEST file in the middle when writing to it fails due to no disk space.
* Add DBOptions::skip_checking_sst_file_sizes_on_db_open. It disables potentially expensive checking of all sst file sizes in DB::Open().
* BlobDB now ignores trivially moved files when updating the mapping between blob files and SSTs. This should mitigate issue #6338 where out of order flush/compaction notifications could trigger an assertion with the earlier code.
* Batched MultiGet() ignores IO errors while reading data blocks, causing it to potentially continue looking for a key and returning stale results.
* `WriteBatchWithIndex::DeleteRange` returns `Status::NotSupported`. Previously it returned success even though reads on the batch did not account for range tombstones. The corresponding language bindings now cannot be used. In C, that includes `rocksdb_writebatch_wi_delete_range`, `rocksdb_writebatch_wi_delete_range_cf`, `rocksdb_writebatch_wi_delete_rangev`, and `rocksdb_writebatch_wi_delete_rangev_cf`. In Java, that includes `WriteBatchWithIndex::deleteRange`.
* Assign new MANIFEST file number when caller tries to create a new MANIFEST by calling LogAndApply(..., new_descriptor_log=true). This bug can cause MANIFEST being overwritten during recovery if options.write_dbid_to_manifest = true and there are WAL file(s).

### Performance Improvements
* Perfom readahead when reading from option files. Inside DB, options.log_readahead_size will be used as the readahead size. In other cases, a default 512KB is used.

### Public API Change
* The BlobDB garbage collector now emits the statistics `BLOB_DB_GC_NUM_FILES` (number of blob files obsoleted during GC), `BLOB_DB_GC_NUM_NEW_FILES` (number of new blob files generated during GC), `BLOB_DB_GC_FAILURES` (number of failed GC passes), `BLOB_DB_GC_NUM_KEYS_RELOCATED` (number of blobs relocated during GC), and `BLOB_DB_GC_BYTES_RELOCATED` (total size of blobs relocated during GC). On the other hand, the following statistics, which are not relevant for the new GC implementation, are now deprecated: `BLOB_DB_GC_NUM_KEYS_OVERWRITTEN`, `BLOB_DB_GC_NUM_KEYS_EXPIRED`, `BLOB_DB_GC_BYTES_OVERWRITTEN`, `BLOB_DB_GC_BYTES_EXPIRED`, and `BLOB_DB_GC_MICROS`.
* Disable recycle_log_file_num when an inconsistent recovery modes are requested: kPointInTimeRecovery and kAbsoluteConsistency

### New Features
* Added the checksum for each SST file generated by Flush or Compaction. Added sst_file_checksum_func to Options such that user can plugin their own SST file checksum function via override the FileChecksumFunc class. If user does not set the sst_file_checksum_func, SST file checksum calculation will not be enabled. The checksum information inlcuding uint32_t checksum value and a checksum function name (string). The checksum information is stored in FileMetadata in version store and also logged to MANIFEST. A new tool is added to LDB such that user can dump out a list of file checksum information from MANIFEST (stored in an unordered_map).
* `db_bench` now supports `value_size_distribution_type`, `value_size_min`, `value_size_max` options for generating random variable sized value. Added `blob_db_compression_type` option for BlobDB to enable blob compression.
* Replace RocksDB namespace "rocksdb" with flag "ROCKSDB_NAMESPACE" which if is not defined, defined as "rocksdb" in header file rocksdb_namespace.h.

## 6.7.0 (01/21/2020)
### Public API Change
* Added a rocksdb::FileSystem class in include/rocksdb/file_system.h to encapsulate file creation/read/write operations, and an option DBOptions::file_system to allow a user to pass in an instance of rocksdb::FileSystem. If its a non-null value, this will take precendence over DBOptions::env for file operations. A new API rocksdb::FileSystem::Default() returns a platform default object. The DBOptions::env option and Env::Default() API will continue to be used for threading and other OS related functions, and where DBOptions::file_system is not specified, for file operations. For storage developers who are accustomed to rocksdb::Env, the interface in rocksdb::FileSystem is new and will probably undergo some changes as more storage systems are ported to it from rocksdb::Env. As of now, no env other than Posix has been ported to the new interface.
* A new rocksdb::NewSstFileManager() API that allows the caller to pass in separate Env and FileSystem objects.
* Changed Java API for RocksDB.keyMayExist functions to use Holder<byte[]> instead of StringBuilder, so that retrieved values need not decode to Strings.
* A new `OptimisticTransactionDBOptions` Option that allows users to configure occ validation policy. The default policy changes from kValidateSerial to kValidateParallel to reduce mutex contention.

### Bug Fixes
* Fix a bug that can cause unnecessary bg thread to be scheduled(#6104).
* Fix crash caused by concurrent CF iterations and drops(#6147).
* Fix a race condition for cfd->log_number_ between manifest switch and memtable switch (PR 6249) when number of column families is greater than 1.
* Fix a bug on fractional cascading index when multiple files at the same level contain the same smallest user key, and those user keys are for merge operands. In this case, Get() the exact key may miss some merge operands.
* Delcare kHashSearch index type feature-incompatible with index_block_restart_interval larger than 1.
* Fixed an issue where the thread pools were not resized upon setting `max_background_jobs` dynamically through the `SetDBOptions` interface.
* Fix a bug that can cause write threads to hang when a slowdown/stall happens and there is a mix of writers with WriteOptions::no_slowdown set/unset.
* Fixed an issue where an incorrect "number of input records" value was used to compute the "records dropped" statistics for compactions.
* Fix a regression bug that causes segfault when hash is used, max_open_files != -1 and total order seek is used and switched back.

### New Features
* It is now possible to enable periodic compactions for the base DB when using BlobDB.
* BlobDB now garbage collects non-TTL blobs when `enable_garbage_collection` is set to `true` in `BlobDBOptions`. Garbage collection is performed during compaction: any valid blobs located in the oldest N files (where N is the number of non-TTL blob files multiplied by the value of `BlobDBOptions::garbage_collection_cutoff`) encountered during compaction get relocated to new blob files, and old blob files are dropped once they are no longer needed. Note: we recommend enabling periodic compactions for the base DB when using this feature to deal with the case when some old blob files are kept alive by SSTs that otherwise do not get picked for compaction.
* `db_bench` now supports the `garbage_collection_cutoff` option for BlobDB.
* Introduce ReadOptions.auto_prefix_mode. When set to true, iterator will return the same result as total order seek, but may choose to use prefix seek internally based on seek key and iterator upper bound.
* MultiGet() can use IO Uring to parallelize read from the same SST file. This featuer is by default disabled. It can be enabled with environment variable ROCKSDB_USE_IO_URING.

## 6.6.2 (01/13/2020)
### Bug Fixes
* Fixed a bug where non-L0 compaction input files were not considered to compute the `creation_time` of new compaction outputs.

## 6.6.1 (01/02/2020)
### Bug Fixes
* Fix a bug in WriteBatchWithIndex::MultiGetFromBatchAndDB, which is called by Transaction::MultiGet, that causes due to stale pointer access when the number of keys is > 32
* Fixed two performance issues related to memtable history trimming. First, a new SuperVersion is now created only if some memtables were actually trimmed. Second, trimming is only scheduled if there is at least one flushed memtable that is kept in memory for the purposes of transaction conflict checking.
* BlobDB no longer updates the SST to blob file mapping upon failed compactions.
* Fix a bug in which a snapshot read through an iterator could be affected by a DeleteRange after the snapshot (#6062).
* Fixed a bug where BlobDB was comparing the `ColumnFamilyHandle` pointers themselves instead of only the column family IDs when checking whether an API call uses the default column family or not.
* Delete superversions in BackgroundCallPurge.
* Fix use-after-free and double-deleting files in BackgroundCallPurge().

## 6.6.0 (11/25/2019)
### Bug Fixes
* Fix data corruption caused by output of intra-L0 compaction on ingested file not being placed in correct order in L0.
* Fix a data race between Version::GetColumnFamilyMetaData() and Compaction::MarkFilesBeingCompacted() for access to being_compacted (#6056). The current fix acquires the db mutex during Version::GetColumnFamilyMetaData(), which may cause regression.
* Fix a bug in DBIter that is_blob_ state isn't updated when iterating backward using seek.
* Fix a bug when format_version=3, partitioned filters, and prefix search are used in conjunction. The bug could result into Seek::(prefix) returning NotFound for an existing prefix.
* Revert the feature "Merging iterator to avoid child iterator reseek for some cases (#5286)" since it might cause strong results when reseek happens with a different iterator upper bound.
* Fix a bug causing a crash during ingest external file when background compaction cause severe error (file not found).
* Fix a bug when partitioned filters and prefix search are used in conjunction, ::SeekForPrev could return invalid for an existing prefix. ::SeekForPrev might be called by the user, or internally on ::Prev, or within ::Seek if the return value involves Delete or a Merge operand.
* Fix OnFlushCompleted fired before flush result persisted in MANIFEST when there's concurrent flush job. The bug exists since OnFlushCompleted was introduced in rocksdb 3.8.
* Fixed an sst_dump crash on some plain table SST files.
* Fixed a memory leak in some error cases of opening plain table SST files.
* Fix a bug when a crash happens while calling WriteLevel0TableForRecovery for multiple column families, leading to a column family's log number greater than the first corrutped log number when the DB is being opened in PointInTime recovery mode during next recovery attempt (#5856).

### New Features
* Universal compaction to support options.periodic_compaction_seconds. A full compaction will be triggered if any file is over the threshold.
* `GetLiveFilesMetaData` and `GetColumnFamilyMetaData` now expose the file number of SST files as well as the oldest blob file referenced by each SST.
* A batched MultiGet API (DB::MultiGet()) that supports retrieving keys from multiple column families.
* Full and partitioned filters in the block-based table use an improved Bloom filter implementation, enabled with format_version 5 (or above) because previous releases cannot read this filter. This replacement is faster and more accurate, especially for high bits per key or millions of keys in a single (full) filter. For example, the new Bloom filter has the same false positive rate at 9.55 bits per key as the old one at 10 bits per key, and a lower false positive rate at 16 bits per key than the old one at 100 bits per key.
* Added AVX2 instructions to USE_SSE builds to accelerate the new Bloom filter and XXH3-based hash function on compatible x86_64 platforms (Haswell and later, ~2014).
* Support options.ttl or options.periodic_compaction_seconds with options.max_open_files = -1. File's oldest ancester time and file creation time will be written to manifest. If it is availalbe, this information will be used instead of creation_time and file_creation_time in table properties.
* Setting options.ttl for universal compaction now has the same meaning as setting periodic_compaction_seconds.
* SstFileMetaData also returns file creation time and oldest ancester time.
* The `sst_dump` command line tool `recompress` command now displays how many blocks were compressed and how many were not, in particular how many were not compressed because the compression ratio was not met (12.5% threshold for GoodCompressionRatio), as seen in the `number.block.not_compressed` counter stat since version 6.0.0.
* The block cache usage is now takes into account the overhead of metadata per each entry. This results into more accurate management of memory. A side-effect of this feature is that less items are fit into the block cache of the same size, which would result to higher cache miss rates. This can be remedied by increasing the block cache size or passing kDontChargeCacheMetadata to its constuctor to restore the old behavior.
* When using BlobDB, a mapping is maintained and persisted in the MANIFEST between each SST file and the oldest non-TTL blob file it references.
* `db_bench` now supports and by default issues non-TTL Puts to BlobDB. TTL Puts can be enabled by specifying a non-zero value for the `blob_db_max_ttl_range` command line parameter explicitly.
* `sst_dump` now supports printing BlobDB blob indexes in a human-readable format. This can be enabled by specifying the `decode_blob_index` flag on the command line.
* A number of new information elements are now exposed through the EventListener interface. For flushes, the file numbers of the new SST file and the oldest blob file referenced by the SST are propagated. For compactions, the level, file number, and the oldest blob file referenced are passed to the client for each compaction input and output file.

### Public API Change
* RocksDB release 4.1 or older will not be able to open DB generated by the new release. 4.2 was released on Feb 23, 2016.
* TTL Compactions in Level compaction style now initiate successive cascading compactions on a key range so that it reaches the bottom level quickly on TTL expiry. `creation_time` table property for compaction output files is now set to the minimum of the creation times of all compaction inputs.
* With FIFO compaction style, options.periodic_compaction_seconds will have the same meaning as options.ttl. Whichever stricter will be used. With the default options.periodic_compaction_seconds value with options.ttl's default of 0, RocksDB will give a default of 30 days.
* Added an API GetCreationTimeOfOldestFile(uint64_t* creation_time) to get the file_creation_time of the oldest SST file in the DB.
* FilterPolicy now exposes additional API to make it possible to choose filter configurations based on context, such as table level and compaction style. See `LevelAndStyleCustomFilterPolicy` in db_bloom_filter_test.cc. While most existing custom implementations of FilterPolicy should continue to work as before, those wrapping the return of NewBloomFilterPolicy will require overriding new function `GetBuilderWithContext()`, because calling `GetFilterBitsBuilder()` on the FilterPolicy returned by NewBloomFilterPolicy is no longer supported.
* An unlikely usage of FilterPolicy is no longer supported. Calling GetFilterBitsBuilder() on the FilterPolicy returned by NewBloomFilterPolicy will now cause an assertion violation in debug builds, because RocksDB has internally migrated to a more elaborate interface that is expected to evolve further. Custom implementations of FilterPolicy should work as before, except those wrapping the return of NewBloomFilterPolicy, which will require a new override of a protected function in FilterPolicy.
* NewBloomFilterPolicy now takes bits_per_key as a double instead of an int. This permits finer control over the memory vs. accuracy trade-off in the new Bloom filter implementation and should not change source code compatibility.
* The option BackupableDBOptions::max_valid_backups_to_open is now only used when opening BackupEngineReadOnly. When opening a read/write BackupEngine, anything but the default value logs a warning and is treated as the default. This change ensures that backup deletion has proper accounting of shared files to ensure they are deleted when no longer referenced by a backup.
* Deprecate `snap_refresh_nanos` option.
* Added DisableManualCompaction/EnableManualCompaction to stop and resume manual compaction.
* Add TryCatchUpWithPrimary() to StackableDB in non-LITE mode.
* Add a new Env::LoadEnv() overloaded function to return a shared_ptr to Env.
* Flush sets file name to "(nil)" for OnTableFileCreationCompleted() if the flush does not produce any L0. This can happen if the file is empty thus delete by RocksDB.

### Default Option Changes
* Changed the default value of periodic_compaction_seconds to `UINT64_MAX - 1` which allows RocksDB to auto-tune periodic compaction scheduling. When using the default value, periodic compactions are now auto-enabled if a compaction filter is used. A value of `0` will turn off the feature completely.
* Changed the default value of ttl to `UINT64_MAX - 1` which allows RocksDB to auto-tune ttl value. When using the default value, TTL will be auto-enabled to 30 days, when the feature is supported. To revert the old behavior, you can explicitly set it to 0.

### Performance Improvements
* For 64-bit hashing, RocksDB is standardizing on a slightly modified preview version of XXH3. This function is now used for many non-persisted hashes, along with fastrange64() in place of the modulus operator, and some benchmarks show a slight improvement.
* Level iterator to invlidate the iterator more often in prefix seek and the level is filtered out by prefix bloom.

## 6.5.2 (11/15/2019)
### Bug Fixes
* Fix a assertion failure in MultiGet() when BlockBasedTableOptions::no_block_cache is true and there is no compressed block cache
* Fix a buffer overrun problem in BlockBasedTable::MultiGet() when compression is enabled and no compressed block cache is configured.
* If a call to BackupEngine::PurgeOldBackups or BackupEngine::DeleteBackup suffered a crash, power failure, or I/O error, files could be left over from old backups that could only be purged with a call to GarbageCollect. Any call to PurgeOldBackups, DeleteBackup, or GarbageCollect should now suffice to purge such files.

## 6.5.1 (10/16/2019)
### Bug Fixes
* Revert the feature "Merging iterator to avoid child iterator reseek for some cases (#5286)" since it might cause strange results when reseek happens with a different iterator upper bound.
* Fix a bug in BlockBasedTableIterator that might return incorrect results when reseek happens with a different iterator upper bound.
* Fix a bug when partitioned filters and prefix search are used in conjunction, ::SeekForPrev could return invalid for an existing prefix. ::SeekForPrev might be called by the user, or internally on ::Prev, or within ::Seek if the return value involves Delete or a Merge operand.

## 6.5.0 (9/13/2019)
### Bug Fixes
* Fixed a number of data races in BlobDB.
* Fix a bug where the compaction snapshot refresh feature is not disabled as advertised when `snap_refresh_nanos` is set to 0..
* Fix bloom filter lookups by the MultiGet batching API when BlockBasedTableOptions::whole_key_filtering is false, by checking that a key is in the perfix_extractor domain and extracting the prefix before looking up.
* Fix a bug in file ingestion caused by incorrect file number allocation when the number of column families involved in the ingestion exceeds 2.

### New Features
* Introduced DBOptions::max_write_batch_group_size_bytes to configure maximum limit on number of bytes that are written in a single batch of WAL or memtable write. It is followed when the leader write size is larger than 1/8 of this limit.
* VerifyChecksum() by default will issue readahead. Allow ReadOptions to be passed in to those functions to override the readhead size. For checksum verifying before external SST file ingestion, a new option IngestExternalFileOptions.verify_checksums_readahead_size, is added for this readahead setting.
* When user uses options.force_consistency_check in RocksDb, instead of crashing the process, we now pass the error back to the users without killing the process.
* Add an option `memtable_insert_hint_per_batch` to WriteOptions. If it is true, each WriteBatch will maintain its own insert hints for each memtable in concurrent write. See include/rocksdb/options.h for more details.

### Public API Change
* Added max_write_buffer_size_to_maintain option to better control memory usage of immutable memtables.
* Added a lightweight API GetCurrentWalFile() to get last live WAL filename and size. Meant to be used as a helper for backup/restore tooling in a larger ecosystem such as MySQL with a MyRocks storage engine.
* The MemTable Bloom filter, when enabled, now always uses cache locality. Options::bloom_locality now only affects the PlainTable SST format.

### Performance Improvements
* Improve the speed of the MemTable Bloom filter, reducing the write overhead of enabling it by 1/3 to 1/2, with similar benefit to read performance.

## 6.4.0 (7/30/2019)
### Default Option Change
* LRUCacheOptions.high_pri_pool_ratio is set to 0.5 (previously 0.0) by default, which means that by default midpoint insertion is enabled. The same change is made for the default value of high_pri_pool_ratio argument in NewLRUCache(). When block cache is not explicitly created, the small block cache created by BlockBasedTable will still has this option to be 0.0.
* Change BlockBasedTableOptions.cache_index_and_filter_blocks_with_high_priority's default value from false to true.

### Public API Change
* Filter and compression dictionary blocks are now handled similarly to data blocks with regards to the block cache: instead of storing objects in the cache, only the blocks themselves are cached. In addition, filter and compression dictionary blocks (as well as filter partitions) no longer get evicted from the cache when a table is closed.
* Due to the above refactoring, block cache eviction statistics for filter and compression dictionary blocks are temporarily broken. We plan to reintroduce them in a later phase.
* The semantics of the per-block-type block read counts in the performance context now match those of the generic block_read_count.
* Errors related to the retrieval of the compression dictionary are now propagated to the user.
* db_bench adds a "benchmark" stats_history, which prints out the whole stats history.
* Overload GetAllKeyVersions() to support non-default column family.
* Added new APIs ExportColumnFamily() and CreateColumnFamilyWithImport() to support export and import of a Column Family. https://github.com/facebook/rocksdb/issues/3469
* ldb sometimes uses a string-append merge operator if no merge operator is passed in. This is to allow users to print keys from a DB with a merge operator.
* Replaces old Registra with ObjectRegistry to allow user to create custom object from string, also add LoadEnv() to Env.
* Added new overload of GetApproximateSizes which gets SizeApproximationOptions object and returns a Status. The older overloads are redirecting their calls to this new method and no longer assert if the include_flags doesn't have either of INCLUDE_MEMTABLES or INCLUDE_FILES bits set. It's recommended to use the new method only, as it is more type safe and returns a meaningful status in case of errors.
* LDBCommandRunner::RunCommand() to return the status code as an integer, rather than call exit() using the code.

### New Features
* Add argument `--secondary_path` to ldb to open the database as the secondary instance. This would keep the original DB intact.
* Compression dictionary blocks are now prefetched and pinned in the cache (based on the customer's settings) the same way as index and filter blocks.
* Added DBOptions::log_readahead_size which specifies the number of bytes to prefetch when reading the log. This is mostly useful for reading a remotely located log, as it can save the number of round-trips. If 0 (default), then the prefetching is disabled.
* Added new option in SizeApproximationOptions used with DB::GetApproximateSizes. When approximating the files total size that is used to store a keys range, allow approximation with an error margin of up to total_files_size * files_size_error_margin. This allows to take some shortcuts in files size approximation, resulting in better performance, while guaranteeing the resulting error is within a reasonable margin.
* Support loading custom objects in unit tests. In the affected unit tests, RocksDB will create custom Env objects based on environment variable TEST_ENV_URI. Users need to make sure custom object types are properly registered. For example, a static library should expose a `RegisterCustomObjects` function. By linking the unit test binary with the static library, the unit test can execute this function.

### Performance Improvements
* Reduce iterator key comparison for upper/lower bound check.
* Improve performance of row_cache: make reads with newer snapshots than data in an SST file share the same cache key, except in some transaction cases.
* The compression dictionary is no longer copied to a new object upon retrieval.

### Bug Fixes
* Fix ingested file and directory not being fsync.
* Return TryAgain status in place of Corruption when new tail is not visible to TransactionLogIterator.
* Fixed a regression where the fill_cache read option also affected index blocks.
* Fixed an issue where using cache_index_and_filter_blocks==false affected partitions of partitioned indexes/filters as well.

## 6.3.2 (8/15/2019)
### Public API Change
* The semantics of the per-block-type block read counts in the performance context now match those of the generic block_read_count.

### Bug Fixes
* Fixed a regression where the fill_cache read option also affected index blocks.
* Fixed an issue where using cache_index_and_filter_blocks==false affected partitions of partitioned indexes as well.

## 6.3.1 (7/24/2019)
### Bug Fixes
* Fix auto rolling bug introduced in 6.3.0, which causes segfault if log file creation fails.

## 6.3.0 (6/18/2019)
### Public API Change
* Now DB::Close() will return Aborted() error when there is unreleased snapshot. Users can retry after all snapshots are released.
* Index blocks are now handled similarly to data blocks with regards to the block cache: instead of storing objects in the cache, only the blocks themselves are cached. In addition, index blocks no longer get evicted from the cache when a table is closed, can now use the compressed block cache (if any), and can be shared among multiple table readers.
* Partitions of partitioned indexes no longer affect the read amplification statistics.
* Due to the above refactoring, block cache eviction statistics for indexes are temporarily broken. We plan to reintroduce them in a later phase.
* options.keep_log_file_num will be enforced strictly all the time. File names of all log files will be tracked, which may take significantly amount of memory if options.keep_log_file_num is large and either of options.max_log_file_size or options.log_file_time_to_roll is set.
* Add initial support for Get/Put with user timestamps. Users can specify timestamps via ReadOptions and WriteOptions when calling DB::Get and DB::Put.
* Accessing a partition of a partitioned filter or index through a pinned reference is no longer considered a cache hit.
* Add C bindings for secondary instance, i.e. DBImplSecondary.
* Rate limited deletion of WALs is only enabled if DBOptions::wal_dir is not set, or explicitly set to db_name passed to DB::Open and DBOptions::db_paths is empty, or same as db_paths[0].path

### New Features
* Add an option `snap_refresh_nanos` (default to 0) to periodically refresh the snapshot list in compaction jobs. Assign to 0 to disable the feature.
* Add an option `unordered_write` which trades snapshot guarantees with higher write throughput. When used with WRITE_PREPARED transactions with two_write_queues=true, it offers higher throughput with however no compromise on guarantees.
* Allow DBImplSecondary to remove memtables with obsolete data after replaying MANIFEST and WAL.
* Add an option `failed_move_fall_back_to_copy` (default is true) for external SST ingestion. When `move_files` is true and hard link fails, ingestion falls back to copy if `failed_move_fall_back_to_copy` is true. Otherwise, ingestion reports an error.
* Add command `list_file_range_deletes` in ldb, which prints out tombstones in SST files.

### Performance Improvements
* Reduce binary search when iterator reseek into the same data block.
* DBIter::Next() can skip user key checking if previous entry's seqnum is 0.
* Merging iterator to avoid child iterator reseek for some cases
* Log Writer will flush after finishing the whole record, rather than a fragment.
* Lower MultiGet batching API latency by reading data blocks from disk in parallel

### General Improvements
* Added new status code kColumnFamilyDropped to distinguish between Column Family Dropped and DB Shutdown in progress.
* Improve ColumnFamilyOptions validation when creating a new column family.

### Bug Fixes
* Fix a bug in WAL replay of secondary instance by skipping write batches with older sequence numbers than the current last sequence number.
* Fix flush's/compaction's merge processing logic which allowed `Put`s covered by range tombstones to reappear. Note `Put`s may exist even if the user only ever called `Merge()` due to an internal conversion during compaction to the bottommost level.
* Fix/improve memtable earliest sequence assignment and WAL replay so that WAL entries of unflushed column families will not be skipped after replaying the MANIFEST and increasing db sequence due to another flushed/compacted column family.
* Fix a bug caused by secondary not skipping the beginning of new MANIFEST.
* On DB open, delete WAL trash files left behind in wal_dir

## 6.2.0 (4/30/2019)
### New Features
* Add an option `strict_bytes_per_sync` that causes a file-writing thread to block rather than exceed the limit on bytes pending writeback specified by `bytes_per_sync` or `wal_bytes_per_sync`.
* Improve range scan performance by avoiding per-key upper bound check in BlockBasedTableIterator.
* Introduce Periodic Compaction for Level style compaction. Files are re-compacted periodically and put in the same level.
* Block-based table index now contains exact highest key in the file, rather than an upper bound. This may improve Get() and iterator Seek() performance in some situations, especially when direct IO is enabled and block cache is disabled. A setting BlockBasedTableOptions::index_shortening is introduced to control this behavior. Set it to kShortenSeparatorsAndSuccessor to get the old behavior.
* When reading from option file/string/map, customized envs can be filled according to object registry.
* Improve range scan performance when using explicit user readahead by not creating new table readers for every iterator.
* Add index type BlockBasedTableOptions::IndexType::kBinarySearchWithFirstKey. It significantly reduces read amplification in some setups, especially for iterator seeks. It's not fully implemented yet: IO errors are not handled right.

### Public API Change
* Change the behavior of OptimizeForPointLookup(): move away from hash-based block-based-table index, and use whole key memtable filtering.
* Change the behavior of OptimizeForSmallDb(): use a 16MB block cache, put index and filter blocks into it, and cost the memtable size to it. DBOptions.OptimizeForSmallDb() and ColumnFamilyOptions.OptimizeForSmallDb() start to take an optional cache object.
* Added BottommostLevelCompaction::kForceOptimized to avoid double compacting newly compacted files in the bottommost level compaction of manual compaction. Note this option may prohibit the manual compaction to produce a single file in the bottommost level.

### Bug Fixes
* Adjust WriteBufferManager's dummy entry size to block cache from 1MB to 256KB.
* Fix a race condition between WritePrepared::Get and ::Put with duplicate keys.
* Fix crash when memtable prefix bloom is enabled and read/write a key out of domain of prefix extractor.
* Close a WAL file before another thread deletes it.
* Fix an assertion failure `IsFlushPending() == true` caused by one bg thread releasing the db mutex in ~ColumnFamilyData and another thread clearing `flush_requested_` flag.

## 6.1.1 (4/9/2019)
### New Features
* When reading from option file/string/map, customized comparators and/or merge operators can be filled according to object registry.

### Public API Change

### Bug Fixes
* Fix a bug in 2PC where a sequence of txn prepare, memtable flush, and crash could result in losing the prepared transaction.
* Fix a bug in Encryption Env which could cause encrypted files to be read beyond file boundaries.

## 6.1.0 (3/27/2019)
### New Features
* Introduce two more stats levels, kExceptHistogramOrTimers and kExceptTimers.
* Added a feature to perform data-block sampling for compressibility, and report stats to user.
* Add support for trace filtering.
* Add DBOptions.avoid_unnecessary_blocking_io. If true, we avoid file deletion when destroying ColumnFamilyHandle and Iterator. Instead, a job is scheduled to delete the files in background.

### Public API Change
* Remove bundled fbson library.
* statistics.stats_level_ becomes atomic. It is preferred to use statistics.set_stats_level() and statistics.get_stats_level() to access it.
* Introduce a new IOError subcode, PathNotFound, to indicate trying to open a nonexistent file or directory for read.
* Add initial support for multiple db instances sharing the same data in single-writer, multi-reader mode.
* Removed some "using std::xxx" from public headers.

### Bug Fixes
* Fix JEMALLOC_CXX_THROW macro missing from older Jemalloc versions, causing build failures on some platforms.
* Fix SstFileReader not able to open file ingested with write_glbal_seqno=true.

## 6.0.0 (2/19/2019)
### New Features
* Enabled checkpoint on readonly db (DBImplReadOnly).
* Make DB ignore dropped column families while committing results of atomic flush.
* RocksDB may choose to preopen some files even if options.max_open_files != -1. This may make DB open slightly longer.
* For users of dictionary compression with ZSTD v0.7.0+, we now reuse the same digested dictionary when compressing each of an SST file's data blocks for faster compression speeds.
* For all users of dictionary compression who set `cache_index_and_filter_blocks == true`, we now store dictionary data used for decompression in the block cache for better control over memory usage. For users of ZSTD v1.1.4+ who compile with -DZSTD_STATIC_LINKING_ONLY, this includes a digested dictionary, which is used to increase decompression speed.
* Add support for block checksums verification for external SST files before ingestion.
* Introduce stats history which periodically saves Statistics snapshots and added `GetStatsHistory` API to retrieve these snapshots.
* Add a place holder in manifest which indicate a record from future that can be safely ignored.
* Add support for trace sampling.
* Enable properties block checksum verification for block-based tables.
* For all users of dictionary compression, we now generate a separate dictionary for compressing each bottom-level SST file. Previously we reused a single dictionary for a whole compaction to bottom level. The new approach achieves better compression ratios; however, it uses more memory and CPU for buffering/sampling data blocks and training dictionaries.
* Add whole key bloom filter support in memtable.
* Files written by `SstFileWriter` will now use dictionary compression if it is configured in the file writer's `CompressionOptions`.

## 5.18.2 (01/31/2019)
### Public API Change
* Disallow CompactionFilter::IgnoreSnapshots() = false, because it is not very useful and the behavior is confusing. The filter will filter everything if there is no snapshot declared by the time the compaction starts. However, users can define a snapshot after the compaction starts and before it finishes and this new snapshot won't be repeatable, because after the compaction finishes, some keys may be dropped.
* CompactionPri = kMinOverlappingRatio also uses compensated file size, which boosts file with lots of tombstones to be compacted first.
* Transaction::GetForUpdate is extended with a do_validate parameter with default value of true. If false it skips validating the snapshot before doing the read. Similarly ::Merge, ::Put, ::Delete, and ::SingleDelete are extended with assume_tracked with default value of false. If true it indicates that call is assumed to be after a ::GetForUpdate.
* `TableProperties::num_entries` and `TableProperties::num_deletions` now also account for number of range tombstones.
* Remove geodb, spatial_db, document_db, json_document, date_tiered_db, and redis_lists.
* With "ldb ----try_load_options", when wal_dir specified by the option file doesn't exist, ignore it.
* Change time resolution in FileOperationInfo.
* Deleting Blob files also go through SStFileManager.
* Remove CuckooHash memtable.
* The counter stat `number.block.not_compressed` now also counts blocks not compressed due to poor compression ratio.
* Remove ttl option from `CompactionOptionsFIFO`. The option has been deprecated and ttl in `ColumnFamilyOptions` is used instead.
* Support SST file ingestion across multiple column families via DB::IngestExternalFiles. See the function's comment about atomicity.
* Remove Lua compaction filter.

### Bug Fixes
* Fix a deadlock caused by compaction and file ingestion waiting for each other in the event of write stalls.
* Fix a memory leak when files with range tombstones are read in mmap mode and block cache is enabled
* Fix handling of corrupt range tombstone blocks such that corruptions cannot cause deleted keys to reappear
* Lock free MultiGet
* Fix incorrect `NotFound` point lookup result when querying the endpoint of a file that has been extended by a range tombstone.
* Fix with pipelined write, write leaders's callback failure lead to the whole write group fail.

### Change Default Options
* Change options.compaction_pri's default to kMinOverlappingRatio

## 5.18.0 (11/30/2018)
### New Features
* Introduced `JemallocNodumpAllocator` memory allocator. When being use, block cache will be excluded from core dump.
* Introduced `PerfContextByLevel` as part of `PerfContext` which allows storing perf context at each level. Also replaced `__thread` with `thread_local` keyword for perf_context. Added per-level perf context for bloom filter and `Get` query.
* With level_compaction_dynamic_level_bytes = true, level multiplier may be adjusted automatically when Level 0 to 1 compaction is lagged behind.
* Introduced DB option `atomic_flush`. If true, RocksDB supports flushing multiple column families and atomically committing the result to MANIFEST. Useful when WAL is disabled.
* Added `num_deletions` and `num_merge_operands` members to `TableProperties`.
* Added "rocksdb.min-obsolete-sst-number-to-keep" DB property that reports the lower bound on SST file numbers that are being kept from deletion, even if the SSTs are obsolete.
* Add xxhash64 checksum support
* Introduced `MemoryAllocator`, which lets the user specify custom memory allocator for block based table.
* Improved `DeleteRange` to prevent read performance degradation. The feature is no longer marked as experimental.
* Enabled checkpoint on readonly db (DBImplReadOnly).

### Public API Change
* `DBOptions::use_direct_reads` now affects reads issued by `BackupEngine` on the database's SSTs.
* `NO_ITERATORS` is divided into two counters `NO_ITERATOR_CREATED` and `NO_ITERATOR_DELETE`. Both of them are only increasing now, just as other counters.

### Bug Fixes
* Fix corner case where a write group leader blocked due to write stall blocks other writers in queue with WriteOptions::no_slowdown set.
* Fix in-memory range tombstone truncation to avoid erroneously covering newer keys at a lower level, and include range tombstones in compacted files whose largest key is the range tombstone's start key.
* Properly set the stop key for a truncated manual CompactRange
* Fix slow flush/compaction when DB contains many snapshots. The problem became noticeable to us in DBs with 100,000+ snapshots, though it will affect others at different thresholds.
* Fix the bug that WriteBatchWithIndex's SeekForPrev() doesn't see the entries with the same key.
* Fix the bug where user comparator was sometimes fed with InternalKey instead of the user key. The bug manifests when during GenerateBottommostFiles.
* Fix a bug in WritePrepared txns where if the number of old snapshots goes beyond the snapshot cache size (128 default) the rest will not be checked when evicting a commit entry from the commit cache.
* Fixed Get correctness bug in the presence of range tombstones where merge operands covered by a range tombstone always result in NotFound.
* Start populating `NO_FILE_CLOSES` ticker statistic, which was always zero previously.
* The default value of NewBloomFilterPolicy()'s argument use_block_based_builder is changed to false. Note that this new default may cause large temp memory usage when building very large SST files.
* Fix a deadlock caused by compaction and file ingestion waiting for each other in the event of write stalls.
* Make DB ignore dropped column families while committing results of atomic flush.

## 5.17.0 (10/05/2018)
### Public API Change
* `OnTableFileCreated` will now be called for empty files generated during compaction. In that case, `TableFileCreationInfo::file_path` will be "(nil)" and `TableFileCreationInfo::file_size` will be zero.
* Add `FlushOptions::allow_write_stall`, which controls whether Flush calls start working immediately, even if it causes user writes to stall, or will wait until flush can be performed without causing write stall (similar to `CompactRangeOptions::allow_write_stall`). Note that the default value is false, meaning we add delay to Flush calls until stalling can be avoided when possible. This is behavior change compared to previous RocksDB versions, where Flush calls didn't check if they might cause stall or not.
* Application using PessimisticTransactionDB is expected to rollback/commit recovered transactions before starting new ones. This assumption is used to skip concurrency control during recovery.
* Expose column family id to `OnCompactionCompleted`.

### New Features
* TransactionOptions::skip_concurrency_control allows pessimistic transactions to skip the overhead of concurrency control. Could be used for optimizing certain transactions or during recovery.

### Bug Fixes
* Avoid creating empty SSTs and subsequently deleting them in certain cases during compaction.
* Sync CURRENT file contents during checkpoint.

## 5.16.3 (10/1/2018)
### Bug Fixes
* Fix crash caused when `CompactFiles` run with `CompactionOptions::compression == CompressionType::kDisableCompressionOption`. Now that setting causes the compression type to be chosen according to the column family-wide compression options.

## 5.16.2 (9/21/2018)
### Bug Fixes
* Fix bug in partition filters with format_version=4.

## 5.16.1 (9/17/2018)
### Bug Fixes
* Remove trace_analyzer_tool from rocksdb_lib target in TARGETS file.
* Fix RocksDB Java build and tests.
* Remove sync point in Block destructor.

## 5.16.0 (8/21/2018)
### Public API Change
* The merge operands are passed to `MergeOperator::ShouldMerge` in the reversed order relative to how they were merged (passed to FullMerge or FullMergeV2) for performance reasons
* GetAllKeyVersions() to take an extra argument of `max_num_ikeys`.
* Using ZSTD dictionary trainer (i.e., setting `CompressionOptions::zstd_max_train_bytes` to a nonzero value) now requires ZSTD version 1.1.3 or later.

### New Features
* Changes the format of index blocks by delta encoding the index values, which are the block handles. This saves the encoding of BlockHandle::offset of the non-head index entries in each restart interval. The feature is backward compatible but not forward compatible. It is disabled by default unless format_version 4 or above is used.
* Add a new tool: trace_analyzer. Trace_analyzer analyzes the trace file generated by using trace_replay API. It can convert the binary format trace file to a human readable txt file, output the statistics of the analyzed query types such as access statistics and size statistics, combining the dumped whole key space file to analyze, support query correlation analyzing, and etc. Current supported query types are: Get, Put, Delete, SingleDelete, DeleteRange, Merge, Iterator (Seek, SeekForPrev only).
* Add hash index support to data blocks, which helps reducing the cpu utilization of point-lookup operations. This feature is backward compatible with the data block created without the hash index. It is disabled by default unless BlockBasedTableOptions::data_block_index_type is set to data_block_index_type = kDataBlockBinaryAndHash.

### Bug Fixes
* Fix a bug in misreporting the estimated partition index size in properties block.

## 5.15.0 (7/17/2018)
### Public API Change
* Remove managed iterator. ReadOptions.managed is not effective anymore.
* For bottommost_compression, a compatible CompressionOptions is added via `bottommost_compression_opts`. To keep backward compatible, a new boolean `enabled` is added to CompressionOptions. For compression_opts, it will be always used no matter what value of `enabled` is. For bottommost_compression_opts, it will only be used when user set `enabled=true`, otherwise, compression_opts will be used for bottommost_compression as default.
* With LRUCache, when high_pri_pool_ratio > 0, midpoint insertion strategy will be enabled to put low-pri items to the tail of low-pri list (the midpoint) when they first inserted into the cache. This is to make cache entries never get hit age out faster, improving cache efficiency when large background scan presents.
* For users of `Statistics` objects created via `CreateDBStatistics()`, the format of the string returned by its `ToString()` method has changed.
* The "rocksdb.num.entries" table property no longer counts range deletion tombstones as entries.

### New Features
* Changes the format of index blocks by storing the key in their raw form rather than converting them to InternalKey. This saves 8 bytes per index key. The feature is backward compatible but not forward compatible. It is disabled by default unless format_version 3 or above is used.
* Avoid memcpy when reading mmap files with OpenReadOnly and max_open_files==-1.
* Support dynamically changing `ColumnFamilyOptions::ttl` via `SetOptions()`.
* Add a new table property, "rocksdb.num.range-deletions", which counts the number of range deletion tombstones in the table.
* Improve the performance of iterators doing long range scans by using readahead, when using direct IO.
* pin_top_level_index_and_filter (default true) in BlockBasedTableOptions can be used in combination with cache_index_and_filter_blocks to prefetch and pin the top-level index of partitioned index and filter blocks in cache. It has no impact when cache_index_and_filter_blocks is false.
* Write properties meta-block at the end of block-based table to save read-ahead IO.

### Bug Fixes
* Fix deadlock with enable_pipelined_write=true and max_successive_merges > 0
* Check conflict at output level in CompactFiles.
* Fix corruption in non-iterator reads when mmap is used for file reads
* Fix bug with prefix search in partition filters where a shared prefix would be ignored from the later partitions. The bug could report an eixstent key as missing. The bug could be triggered if prefix_extractor is set and partition filters is enabled.
* Change default value of `bytes_max_delete_chunk` to 0 in NewSstFileManager() as it doesn't work well with checkpoints.
* Fix a bug caused by not copying the block trailer with compressed SST file, direct IO, prefetcher and no compressed block cache.
* Fix write can stuck indefinitely if enable_pipelined_write=true. The issue exists since pipelined write was introduced in 5.5.0.

## 5.14.0 (5/16/2018)
### Public API Change
* Add a BlockBasedTableOption to align uncompressed data blocks on the smaller of block size or page size boundary, to reduce flash reads by avoiding reads spanning 4K pages.
* The background thread naming convention changed (on supporting platforms) to "rocksdb:<thread pool priority><thread number>", e.g., "rocksdb:low0".
* Add a new ticker stat rocksdb.number.multiget.keys.found to count number of keys successfully read in MultiGet calls
* Touch-up to write-related counters in PerfContext. New counters added: write_scheduling_flushes_compactions_time, write_thread_wait_nanos. Counters whose behavior was fixed or modified: write_memtable_time, write_pre_and_post_process_time, write_delay_time.
* Posix Env's NewRandomRWFile() will fail if the file doesn't exist.
* Now, `DBOptions::use_direct_io_for_flush_and_compaction` only applies to background writes, and `DBOptions::use_direct_reads` applies to both user reads and background reads. This conforms with Linux's `open(2)` manpage, which advises against simultaneously reading a file in buffered and direct modes, due to possibly undefined behavior and degraded performance.
* Iterator::Valid() always returns false if !status().ok(). So, now when doing a Seek() followed by some Next()s, there's no need to check status() after every operation.
* Iterator::Seek()/SeekForPrev()/SeekToFirst()/SeekToLast() always resets status().
* Introduced `CompressionOptions::kDefaultCompressionLevel`, which is a generic way to tell RocksDB to use the compression library's default level. It is now the default value for `CompressionOptions::level`. Previously the level defaulted to -1, which gave poor compression ratios in ZSTD.

### New Features
* Introduce TTL for level compaction so that all files older than ttl go through the compaction process to get rid of old data.
* TransactionDBOptions::write_policy can be configured to enable WritePrepared 2PC transactions. Read more about them in the wiki.
* Add DB properties "rocksdb.block-cache-capacity", "rocksdb.block-cache-usage", "rocksdb.block-cache-pinned-usage" to show block cache usage.
* Add `Env::LowerThreadPoolCPUPriority(Priority)` method, which lowers the CPU priority of background (esp. compaction) threads to minimize interference with foreground tasks.
* Fsync parent directory after deleting a file in delete scheduler.
* In level-based compaction, if bottom-pri thread pool was setup via `Env::SetBackgroundThreads()`, compactions to the bottom level will be delegated to that thread pool.
* `prefix_extractor` has been moved from ImmutableCFOptions to MutableCFOptions, meaning it can be dynamically changed without a DB restart.

### Bug Fixes
* Fsync after writing global seq number to the ingestion file in ExternalSstFileIngestionJob.
* Fix WAL corruption caused by race condition between user write thread and FlushWAL when two_write_queue is not set.
* Fix `BackupableDBOptions::max_valid_backups_to_open` to not delete backup files when refcount cannot be accurately determined.
* Fix memory leak when pin_l0_filter_and_index_blocks_in_cache is used with partitioned filters
* Disable rollback of merge operands in WritePrepared transactions to work around an issue in MyRocks. It can be enabled back by setting TransactionDBOptions::rollback_merge_operands to true.
* Fix wrong results by ReverseBytewiseComparator::FindShortSuccessor()

### Java API Changes
* Add `BlockBasedTableConfig.setBlockCache` to allow sharing a block cache across DB instances.
* Added SstFileManager to the Java API to allow managing SST files across DB instances.

## 5.13.0 (3/20/2018)
### Public API Change
* RocksDBOptionsParser::Parse()'s `ignore_unknown_options` argument will only be effective if the option file shows it is generated using a higher version of RocksDB than the current version.
* Remove CompactionEventListener.

### New Features
* SstFileManager now can cancel compactions if they will result in max space errors. SstFileManager users can also use SetCompactionBufferSize to specify how much space must be leftover during a compaction for auxiliary file functions such as logging and flushing.
* Avoid unnecessarily flushing in `CompactRange()` when the range specified by the user does not overlap unflushed memtables.
* If `ColumnFamilyOptions::max_subcompactions` is set greater than one, we now parallelize large manual level-based compactions.
* Add "rocksdb.live-sst-files-size" DB property to return total bytes of all SST files belong to the latest LSM tree.
* NewSstFileManager to add an argument bytes_max_delete_chunk with default 64MB. With this argument, a file larger than 64MB will be ftruncated multiple times based on this size.

### Bug Fixes
* Fix a leak in prepared_section_completed_ where the zeroed entries would not removed from the map.
* Fix WAL corruption caused by race condition between user write thread and backup/checkpoint thread.

## 5.12.0 (2/14/2018)
### Public API Change
* Iterator::SeekForPrev is now a pure virtual method. This is to prevent user who implement the Iterator interface fail to implement SeekForPrev by mistake.
* Add `include_end` option to make the range end exclusive when `include_end == false` in `DeleteFilesInRange()`.
* Add `CompactRangeOptions::allow_write_stall`, which makes `CompactRange` start working immediately, even if it causes user writes to stall. The default value is false, meaning we add delay to `CompactRange` calls until stalling can be avoided when possible. Note this delay is not present in previous RocksDB versions.
* Creating checkpoint with empty directory now returns `Status::InvalidArgument`; previously, it returned `Status::IOError`.
* Adds a BlockBasedTableOption to turn off index block compression.
* Close() method now returns a status when closing a db.

### New Features
* Improve the performance of iterators doing long range scans by using readahead.
* Add new function `DeleteFilesInRanges()` to delete files in multiple ranges at once for better performance.
* FreeBSD build support for RocksDB and RocksJava.
* Improved performance of long range scans with readahead.
* Updated to and now continuously tested in Visual Studio 2017.

### Bug Fixes
* Fix `DisableFileDeletions()` followed by `GetSortedWalFiles()` to not return obsolete WAL files that `PurgeObsoleteFiles()` is going to delete.
* Fix Handle error return from WriteBuffer() during WAL file close and DB close.
* Fix advance reservation of arena block addresses.
* Fix handling of empty string as checkpoint directory.

## 5.11.0 (01/08/2018)
### Public API Change
* Add `autoTune` and `getBytesPerSecond()` to RocksJava RateLimiter

### New Features
* Add a new histogram stat called rocksdb.db.flush.micros for memtable flush.
* Add "--use_txn" option to use transactional API in db_stress.
* Disable onboard cache for compaction output in Windows platform.
* Improve the performance of iterators doing long range scans by using readahead.

### Bug Fixes
* Fix a stack-use-after-scope bug in ForwardIterator.
* Fix builds on platforms including Linux, Windows, and PowerPC.
* Fix buffer overrun in backup engine for DBs with huge number of files.
* Fix a mislabel bug for bottom-pri compaction threads.
* Fix DB::Flush() keep waiting after flush finish under certain condition.

## 5.10.0 (12/11/2017)
### Public API Change
* When running `make` with environment variable `USE_SSE` set and `PORTABLE` unset, will use all machine features available locally. Previously this combination only compiled SSE-related features.

### New Features
* Provide lifetime hints when writing files on Linux. This reduces hardware write-amp on storage devices supporting multiple streams.
* Add a DB stat, `NUMBER_ITER_SKIP`, which returns how many internal keys were skipped during iterations (e.g., due to being tombstones or duplicate versions of a key).
* Add PerfContext counters, `key_lock_wait_count` and `key_lock_wait_time`, which measure the number of times transactions wait on key locks and total amount of time waiting.
* Support dynamically changing `ColumnFamilyOptions::compaction_options_universal`.
* Batch update stats at the end of each `Get`, rather than for each block cache access.

### Bug Fixes
* Fix IOError on WAL write doesn't propagate to write group follower
* Make iterator invalid on merge error.
* Fix performance issue in `IngestExternalFile()` affecting databases with large number of SST files.
* Fix possible corruption to LSM structure when `DeleteFilesInRange()` deletes a subset of files spanned by a `DeleteRange()` marker.

## 5.9.0 (11/1/2017)
### Public API Change
* `BackupableDBOptions::max_valid_backups_to_open == 0` now means no backups will be opened during BackupEngine initialization. Previously this condition disabled limiting backups opened.
* `DBOptions::preserve_deletes` is a new option that allows one to specify that DB should not drop tombstones for regular deletes if they have sequence number larger than what was set by the new API call `DB::SetPreserveDeletesSequenceNumber(SequenceNumber seqnum)`. Disabled by default.
* API call `DB::SetPreserveDeletesSequenceNumber(SequenceNumber seqnum)` was added, users who wish to preserve deletes are expected to periodically call this function to advance the cutoff seqnum (all deletes made before this seqnum can be dropped by DB). It's user responsibility to figure out how to advance the seqnum in the way so the tombstones are kept for the desired period of time, yet are eventually processed in time and don't eat up too much space.
* `ReadOptions::iter_start_seqnum` was added;
if set to something > 0 user will see 2 changes in iterators behavior 1) only keys written with sequence larger than this parameter would be returned and 2) the `Slice` returned by iter->key() now points to the memory that keep User-oriented representation of the internal key, rather than user key. New struct `FullKey` was added to represent internal keys, along with a new helper function `ParseFullKey(const Slice& internal_key, FullKey* result);`.
* Deprecate trash_dir param in NewSstFileManager, right now we will rename deleted files to <name>.trash instead of moving them to trash directory
* Allow setting a custom trash/DB size ratio limit in the SstFileManager, after which files that are to be scheduled for deletion are deleted immediately, regardless of any delete ratelimit.
* Return an error on write if write_options.sync = true and write_options.disableWAL = true to warn user of inconsistent options. Previously we will not write to WAL and not respecting the sync options in this case.

### New Features
* CRC32C is now using the 3-way pipelined SSE algorithm `crc32c_3way` on supported platforms to improve performance. The system will choose to use this algorithm on supported platforms automatically whenever possible. If PCLMULQDQ is not supported it will fall back to the old Fast_CRC32 algorithm.
* `DBOptions::writable_file_max_buffer_size` can now be changed dynamically.
* `DBOptions::bytes_per_sync`, `DBOptions::compaction_readahead_size`, and `DBOptions::wal_bytes_per_sync` can now be changed dynamically, `DBOptions::wal_bytes_per_sync` will flush all memtables and switch to a new WAL file.
* Support dynamic adjustment of rate limit according to demand for background I/O. It can be enabled by passing `true` to the `auto_tuned` parameter in `NewGenericRateLimiter()`. The value passed as `rate_bytes_per_sec` will still be respected as an upper-bound.
* Support dynamically changing `ColumnFamilyOptions::compaction_options_fifo`.
* Introduce `EventListener::OnStallConditionsChanged()` callback. Users can implement it to be notified when user writes are stalled, stopped, or resumed.
* Add a new db property "rocksdb.estimate-oldest-key-time" to return oldest data timestamp. The property is available only for FIFO compaction with compaction_options_fifo.allow_compaction = false.
* Upon snapshot release, recompact bottommost files containing deleted/overwritten keys that previously could not be dropped due to the snapshot. This alleviates space-amp caused by long-held snapshots.
* Support lower bound on iterators specified via `ReadOptions::iterate_lower_bound`.
* Support for differential snapshots (via iterator emitting the sequence of key-values representing the difference between DB state at two different sequence numbers). Supports preserving and emitting puts and regular deletes, doesn't support SingleDeletes, MergeOperator, Blobs and Range Deletes.

### Bug Fixes
* Fix a potential data inconsistency issue during point-in-time recovery. `DB:Open()` will abort if column family inconsistency is found during PIT recovery.
* Fix possible metadata corruption in databases using `DeleteRange()`.

## 5.8.0 (08/30/2017)
### Public API Change
* Users of `Statistics::getHistogramString()` will see fewer histogram buckets and different bucket endpoints.
* `Slice::compare` and BytewiseComparator `Compare` no longer accept `Slice`s containing nullptr.
* `Transaction::Get` and `Transaction::GetForUpdate` variants with `PinnableSlice` added.

### New Features
* Add Iterator::Refresh(), which allows users to update the iterator state so that they can avoid some initialization costs of recreating iterators.
* Replace dynamic_cast<> (except unit test) so people can choose to build with RTTI off. With make, release mode is by default built with -fno-rtti and debug mode is built without it. Users can override it by setting USE_RTTI=0 or 1.
* Universal compactions including the bottom level can be executed in a dedicated thread pool. This alleviates head-of-line blocking in the compaction queue, which cause write stalling, particularly in multi-instance use cases. Users can enable this feature via `Env::SetBackgroundThreads(N, Env::Priority::BOTTOM)`, where `N > 0`.
* Allow merge operator to be called even with a single merge operand during compactions, by appropriately overriding `MergeOperator::AllowSingleOperand`.
* Add `DB::VerifyChecksum()`, which verifies the checksums in all SST files in a running DB.
* Block-based table support for disabling checksums by setting `BlockBasedTableOptions::checksum = kNoChecksum`.

### Bug Fixes
* Fix wrong latencies in `rocksdb.db.get.micros`, `rocksdb.db.write.micros`, and `rocksdb.sst.read.micros`.
* Fix incorrect dropping of deletions during intra-L0 compaction.
* Fix transient reappearance of keys covered by range deletions when memtable prefix bloom filter is enabled.
* Fix potentially wrong file smallest key when range deletions separated by snapshot are written together.

## 5.7.0 (07/13/2017)
### Public API Change
* DB property "rocksdb.sstables" now prints keys in hex form.

### New Features
* Measure estimated number of reads per file. The information can be accessed through DB::GetColumnFamilyMetaData or "rocksdb.sstables" DB property.
* RateLimiter support for throttling background reads, or throttling the sum of background reads and writes. This can give more predictable I/O usage when compaction reads more data than it writes, e.g., due to lots of deletions.
* [Experimental] FIFO compaction with TTL support. It can be enabled by setting CompactionOptionsFIFO.ttl > 0.
* Introduce `EventListener::OnBackgroundError()` callback. Users can implement it to be notified of errors causing the DB to enter read-only mode, and optionally override them.
* Partitioned Index/Filters exiting the experimental mode. To enable partitioned indexes set index_type to kTwoLevelIndexSearch and to further enable partitioned filters set partition_filters to true. To configure the partition size set metadata_block_size.


### Bug Fixes
* Fix discarding empty compaction output files when `DeleteRange()` is used together with subcompactions.

## 5.6.0 (06/06/2017)
### Public API Change
* Scheduling flushes and compactions in the same thread pool is no longer supported by setting `max_background_flushes=0`. Instead, users can achieve this by configuring their high-pri thread pool to have zero threads.
* Replace `Options::max_background_flushes`, `Options::max_background_compactions`, and `Options::base_background_compactions` all with `Options::max_background_jobs`, which automatically decides how many threads to allocate towards flush/compaction.
* options.delayed_write_rate by default take the value of options.rate_limiter rate.
* Replace global variable `IOStatsContext iostats_context` with `IOStatsContext* get_iostats_context()`; replace global variable `PerfContext perf_context` with `PerfContext* get_perf_context()`.

### New Features
* Change ticker/histogram statistics implementations to use core-local storage. This improves aggregation speed compared to our previous thread-local approach, particularly for applications with many threads.
* Users can pass a cache object to write buffer manager, so that they can cap memory usage for memtable and block cache using one single limit.
* Flush will be triggered when 7/8 of the limit introduced by write_buffer_manager or db_write_buffer_size is triggered, so that the hard threshold is hard to hit.
* Introduce WriteOptions.low_pri. If it is true, low priority writes will be throttled if the compaction is behind.
* `DB::IngestExternalFile()` now supports ingesting files into a database containing range deletions.

### Bug Fixes
* Shouldn't ignore return value of fsync() in flush.

## 5.5.0 (05/17/2017)
### New Features
* FIFO compaction to support Intra L0 compaction too with CompactionOptionsFIFO.allow_compaction=true.
* DB::ResetStats() to reset internal stats.
* Statistics::Reset() to reset user stats.
* ldb add option --try_load_options, which will open DB with its own option file.
* Introduce WriteBatch::PopSavePoint to pop the most recent save point explicitly.
* Support dynamically change `max_open_files` option via SetDBOptions()
* Added DB::CreateColumnFamilie() and DB::DropColumnFamilies() to bulk create/drop column families.
* Add debugging function `GetAllKeyVersions` to see internal versions of a range of keys.
* Support file ingestion with universal compaction style
* Support file ingestion behind with option `allow_ingest_behind`
* New option enable_pipelined_write which may improve write throughput in case writing from multiple threads and WAL enabled.

### Bug Fixes
* Fix the bug that Direct I/O uses direct reads for non-SST file

## 5.4.0 (04/11/2017)
### Public API Change
* random_access_max_buffer_size no longer has any effect
* Removed Env::EnableReadAhead(), Env::ShouldForwardRawRequest()
* Support dynamically change `stats_dump_period_sec` option via SetDBOptions().
* Added ReadOptions::max_skippable_internal_keys to set a threshold to fail a request as incomplete when too many keys are being skipped when using iterators.
* DB::Get in place of std::string accepts PinnableSlice, which avoids the extra memcpy of value to std::string in most of cases.
    * PinnableSlice releases the pinned resources that contain the value when it is destructed or when ::Reset() is called on it.
    * The old API that accepts std::string, although discouraged, is still supported.
* Replace Options::use_direct_writes with Options::use_direct_io_for_flush_and_compaction. Read Direct IO wiki for details.
* Added CompactionEventListener and EventListener::OnFlushBegin interfaces.

### New Features
* Memtable flush can be avoided during checkpoint creation if total log file size is smaller than a threshold specified by the user.
* Introduce level-based L0->L0 compactions to reduce file count, so write delays are incurred less often.
* (Experimental) Partitioning filters which creates an index on the partitions. The feature can be enabled by setting partition_filters when using kFullFilter. Currently the feature also requires two-level indexing to be enabled. Number of partitions is the same as the number of partitions for indexes, which is controlled by metadata_block_size.

## 5.3.0 (03/08/2017)
### Public API Change
* Remove disableDataSync option.
* Remove timeout_hint_us option from WriteOptions. The option has been deprecated and has no effect since 3.13.0.
* Remove option min_partial_merge_operands. Partial merge operands will always be merged in flush or compaction if there are more than one.
* Remove option verify_checksums_in_compaction. Compaction will always verify checksum.

### Bug Fixes
* Fix the bug that iterator may skip keys

## 5.2.0 (02/08/2017)
### Public API Change
* NewLRUCache() will determine number of shard bits automatically based on capacity, if the user doesn't pass one. This also impacts the default block cache when the user doesn't explicit provide one.
* Change the default of delayed slowdown value to 16MB/s and further increase the L0 stop condition to 36 files.
* Options::use_direct_writes and Options::use_direct_reads are now ready to use.
* (Experimental) Two-level indexing that partition the index and creates a 2nd level index on the partitions. The feature can be enabled by setting kTwoLevelIndexSearch as IndexType and configuring index_per_partition.

### New Features
* Added new overloaded function GetApproximateSizes that allows to specify if memtable stats should be computed only without computing SST files' stats approximations.
* Added new function GetApproximateMemTableStats that approximates both number of records and size of memtables.
* Add Direct I/O mode for SST file I/O

### Bug Fixes
* RangeSync() should work if ROCKSDB_FALLOCATE_PRESENT is not set
* Fix wrong results in a data race case in Get()
* Some fixes related to 2PC.
* Fix bugs of data corruption in direct I/O

## 5.1.0 (01/13/2017)
* Support dynamically change `delete_obsolete_files_period_micros` option via SetDBOptions().
* Added EventListener::OnExternalFileIngested which will be called when IngestExternalFile() add a file successfully.
* BackupEngine::Open and BackupEngineReadOnly::Open now always return error statuses matching those of the backup Env.

### Bug Fixes
* Fix the bug that if 2PC is enabled, checkpoints may loss some recent transactions.
* When file copying is needed when creating checkpoints or bulk loading files, fsync the file after the file copying.

## 5.0.0 (11/17/2016)
### Public API Change
* Options::max_bytes_for_level_multiplier is now a double along with all getters and setters.
* Support dynamically change `delayed_write_rate` and `max_total_wal_size` options via SetDBOptions().
* Introduce DB::DeleteRange for optimized deletion of large ranges of contiguous keys.
* Support dynamically change `delayed_write_rate` option via SetDBOptions().
* Options::allow_concurrent_memtable_write and Options::enable_write_thread_adaptive_yield are now true by default.
* Remove Tickers::SEQUENCE_NUMBER to avoid confusion if statistics object is shared among RocksDB instance. Alternatively DB::GetLatestSequenceNumber() can be used to get the same value.
* Options.level0_stop_writes_trigger default value changes from 24 to 32.
* New compaction filter API: CompactionFilter::FilterV2(). Allows to drop ranges of keys.
* Removed flashcache support.
* DB::AddFile() is deprecated and is replaced with DB::IngestExternalFile(). DB::IngestExternalFile() remove all the restrictions that existed for DB::AddFile.

### New Features
* Add avoid_flush_during_shutdown option, which speeds up DB shutdown by not flushing unpersisted data (i.e. with disableWAL = true). Unpersisted data will be lost. The options is dynamically changeable via SetDBOptions().
* Add memtable_insert_with_hint_prefix_extractor option. The option is mean to reduce CPU usage for inserting keys into memtable, if keys can be group by prefix and insert for each prefix are sequential or almost sequential. See include/rocksdb/options.h for more details.
* Add LuaCompactionFilter in utilities.  This allows developers to write compaction filters in Lua.  To use this feature, LUA_PATH needs to be set to the root directory of Lua.
* No longer populate "LATEST_BACKUP" file in backup directory, which formerly contained the number of the latest backup. The latest backup can be determined by finding the highest numbered file in the "meta/" subdirectory.

## 4.13.0 (10/18/2016)
### Public API Change
* DB::GetOptions() reflect dynamic changed options (i.e. through DB::SetOptions()) and return copy of options instead of reference.
* Added Statistics::getAndResetTickerCount().

### New Features
* Add DB::SetDBOptions() to dynamic change base_background_compactions and max_background_compactions.
* Added Iterator::SeekForPrev(). This new API will seek to the last key that less than or equal to the target key.

## 4.12.0 (9/12/2016)
### Public API Change
* CancelAllBackgroundWork() flushes all memtables for databases containing writes that have bypassed the WAL (writes issued with WriteOptions::disableWAL=true) before shutting down background threads.
* Merge options source_compaction_factor, max_grandparent_overlap_bytes and expanded_compaction_factor into max_compaction_bytes.
* Remove ImmutableCFOptions.
* Add a compression type ZSTD, which can work with ZSTD 0.8.0 or up. Still keep ZSTDNotFinal for compatibility reasons.

### New Features
* Introduce NewClockCache, which is based on CLOCK algorithm with better concurrent performance in some cases. It can be used to replace the default LRU-based block cache and table cache. To use it, RocksDB need to be linked with TBB lib.
* Change ticker/histogram statistics implementations to accumulate data in thread-local storage, which improves CPU performance by reducing cache coherency costs. Callers of CreateDBStatistics do not need to change anything to use this feature.
* Block cache mid-point insertion, where index and filter block are inserted into LRU block cache with higher priority. The feature can be enabled by setting BlockBasedTableOptions::cache_index_and_filter_blocks_with_high_priority to true and high_pri_pool_ratio > 0 when creating NewLRUCache.

## 4.11.0 (8/1/2016)
### Public API Change
* options.memtable_prefix_bloom_huge_page_tlb_size => memtable_huge_page_size. When it is set, RocksDB will try to allocate memory from huge page for memtable too, rather than just memtable bloom filter.

### New Features
* A tool to migrate DB after options change. See include/rocksdb/utilities/option_change_migration.h.
* Add ReadOptions.background_purge_on_iterator_cleanup. If true, we avoid file deletion when destroying iterators.

## 4.10.0 (7/5/2016)
### Public API Change
* options.memtable_prefix_bloom_bits changes to options.memtable_prefix_bloom_bits_ratio and deprecate options.memtable_prefix_bloom_probes
* enum type CompressionType and PerfLevel changes from char to unsigned char. Value of all PerfLevel shift by one.
* Deprecate options.filter_deletes.

### New Features
* Add avoid_flush_during_recovery option.
* Add a read option background_purge_on_iterator_cleanup to avoid deleting files in foreground when destroying iterators. Instead, a job is scheduled in high priority queue and would be executed in a separate background thread.
* RepairDB support for column families. RepairDB now associates data with non-default column families using information embedded in the SST/WAL files (4.7 or later). For data written by 4.6 or earlier, RepairDB associates it with the default column family.
* Add options.write_buffer_manager which allows users to control total memtable sizes across multiple DB instances.

## 4.9.0 (6/9/2016)
### Public API changes
* Add bottommost_compression option, This option can be used to set a specific compression algorithm for the bottommost level (Last level containing files in the DB).
* Introduce CompactionJobInfo::compression, This field state the compression algorithm used to generate the output files of the compaction.
* Deprecate BlockBaseTableOptions.hash_index_allow_collision=false
* Deprecate options builder (GetOptions()).

### New Features
* Introduce NewSimCache() in rocksdb/utilities/sim_cache.h. This function creates a block cache that is able to give simulation results (mainly hit rate) of simulating block behavior with a configurable cache size.

## 4.8.0 (5/2/2016)
### Public API Change
* Allow preset compression dictionary for improved compression of block-based tables. This is supported for zlib, zstd, and lz4. The compression dictionary's size is configurable via CompressionOptions::max_dict_bytes.
* Delete deprecated classes for creating backups (BackupableDB) and restoring from backups (RestoreBackupableDB). Now, BackupEngine should be used for creating backups, and BackupEngineReadOnly should be used for restorations. For more details, see https://github.com/facebook/rocksdb/wiki/How-to-backup-RocksDB%3F
* Expose estimate of per-level compression ratio via DB property: "rocksdb.compression-ratio-at-levelN".
* Added EventListener::OnTableFileCreationStarted. EventListener::OnTableFileCreated will be called on failure case. User can check creation status via TableFileCreationInfo::status.

### New Features
* Add ReadOptions::readahead_size. If non-zero, NewIterator will create a new table reader which performs reads of the given size.

## 4.7.0 (4/8/2016)
### Public API Change
* rename options compaction_measure_io_stats to report_bg_io_stats and include flush too.
* Change some default options. Now default options will optimize for server-workloads. Also enable slowdown and full stop triggers for pending compaction bytes. These changes may cause sub-optimal performance or significant increase of resource usage. To avoid these risks, users can open existing RocksDB with options extracted from RocksDB option files. See https://github.com/facebook/rocksdb/wiki/RocksDB-Options-File for how to use RocksDB option files. Or you can call Options.OldDefaults() to recover old defaults. DEFAULT_OPTIONS_HISTORY.md will track change history of default options.

## 4.6.0 (3/10/2016)
### Public API Changes
* Change default of BlockBasedTableOptions.format_version to 2. It means default DB created by 4.6 or up cannot be opened by RocksDB version 3.9 or earlier.
* Added strict_capacity_limit option to NewLRUCache. If the flag is set to true, insert to cache will fail if no enough capacity can be free. Signature of Cache::Insert() is updated accordingly.
* Tickers [NUMBER_DB_NEXT, NUMBER_DB_PREV, NUMBER_DB_NEXT_FOUND, NUMBER_DB_PREV_FOUND, ITER_BYTES_READ] are not updated immediately. The are updated when the Iterator is deleted.
* Add monotonically increasing counter (DB property "rocksdb.current-super-version-number") that increments upon any change to the LSM tree.

### New Features
* Add CompactionPri::kMinOverlappingRatio, a compaction picking mode friendly to write amplification.
* Deprecate Iterator::IsKeyPinned() and replace it with Iterator::GetProperty() with prop_name="rocksdb.iterator.is.key.pinned"

## 4.5.0 (2/5/2016)
### Public API Changes
* Add a new perf context level between kEnableCount and kEnableTime. Level 2 now does not include timers for mutexes.
* Statistics of mutex operation durations will not be measured by default. If you want to have them enabled, you need to set Statistics::stats_level_ to kAll.
* DBOptions::delete_scheduler and NewDeleteScheduler() are removed, please use DBOptions::sst_file_manager and NewSstFileManager() instead

### New Features
* ldb tool now supports operations to non-default column families.
* Add kPersistedTier to ReadTier.  This option allows Get and MultiGet to read only the persited data and skip mem-tables if writes were done with disableWAL = true.
* Add DBOptions::sst_file_manager. Use NewSstFileManager() in include/rocksdb/sst_file_manager.h to create a SstFileManager that can be used to track the total size of SST files and control the SST files deletion rate.

## 4.4.0 (1/14/2016)
### Public API Changes
* Change names in CompactionPri and add a new one.
* Deprecate options.soft_rate_limit and add options.soft_pending_compaction_bytes_limit.
* If options.max_write_buffer_number > 3, writes will be slowed down when writing to the last write buffer to delay a full stop.
* Introduce CompactionJobInfo::compaction_reason, this field include the reason to trigger the compaction.
* After slow down is triggered, if estimated pending compaction bytes keep increasing, slowdown more.
* Increase default options.delayed_write_rate to 2MB/s.
* Added a new parameter --path to ldb tool. --path accepts the name of either MANIFEST, SST or a WAL file. Either --db or --path can be used when calling ldb.

## 4.3.0 (12/8/2015)
### New Features
* CompactionFilter has new member function called IgnoreSnapshots which allows CompactionFilter to be called even if there are snapshots later than the key.
* RocksDB will now persist options under the same directory as the RocksDB database on successful DB::Open, CreateColumnFamily, DropColumnFamily, and SetOptions.
* Introduce LoadLatestOptions() in rocksdb/utilities/options_util.h.  This function can construct the latest DBOptions / ColumnFamilyOptions used by the specified RocksDB intance.
* Introduce CheckOptionsCompatibility() in rocksdb/utilities/options_util.h.  This function checks whether the input set of options is able to open the specified DB successfully.

### Public API Changes
* When options.db_write_buffer_size triggers, only the column family with the largest column family size will be flushed, not all the column families.

## 4.2.0 (11/9/2015)
### New Features
* Introduce CreateLoggerFromOptions(), this function create a Logger for provided DBOptions.
* Add GetAggregatedIntProperty(), which returns the sum of the GetIntProperty of all the column families.
* Add MemoryUtil in rocksdb/utilities/memory.h.  It currently offers a way to get the memory usage by type from a list rocksdb instances.

### Public API Changes
* CompactionFilter::Context includes information of Column Family ID
* The need-compaction hint given by TablePropertiesCollector::NeedCompact() will be persistent and recoverable after DB recovery. This introduces a breaking format change. If you use this experimental feature, including NewCompactOnDeletionCollectorFactory() in the new version, you may not be able to directly downgrade the DB back to version 4.0 or lower.
* TablePropertiesCollectorFactory::CreateTablePropertiesCollector() now takes an option Context, containing the information of column family ID for the file being written.
* Remove DefaultCompactionFilterFactory.


## 4.1.0 (10/8/2015)
### New Features
* Added single delete operation as a more efficient way to delete keys that have not been overwritten.
* Added experimental AddFile() to DB interface that allow users to add files created by SstFileWriter into an empty Database, see include/rocksdb/sst_file_writer.h and DB::AddFile() for more info.
* Added support for opening SST files with .ldb suffix which enables opening LevelDB databases.
* CompactionFilter now supports filtering of merge operands and merge results.

### Public API Changes
* Added SingleDelete() to the DB interface.
* Added AddFile() to DB interface.
* Added SstFileWriter class.
* CompactionFilter has a new method FilterMergeOperand() that RocksDB applies to every merge operand during compaction to decide whether to filter the operand.
* We removed CompactionFilterV2 interfaces from include/rocksdb/compaction_filter.h. The functionality was deprecated already in version 3.13.

## 4.0.0 (9/9/2015)
### New Features
* Added support for transactions.  See include/rocksdb/utilities/transaction.h for more info.
* DB::GetProperty() now accepts "rocksdb.aggregated-table-properties" and "rocksdb.aggregated-table-properties-at-levelN", in which case it returns aggregated table properties of the target column family, or the aggregated table properties of the specified level N if the "at-level" version is used.
* Add compression option kZSTDNotFinalCompression for people to experiment ZSTD although its format is not finalized.
* We removed the need for LATEST_BACKUP file in BackupEngine. We still keep writing it when we create new backups (because of backward compatibility), but we don't read it anymore.

### Public API Changes
* Removed class Env::RandomRWFile and Env::NewRandomRWFile().
* Renamed DBOptions.num_subcompactions to DBOptions.max_subcompactions to make the name better match the actual functionality of the option.
* Added Equal() method to the Comparator interface that can optionally be overwritten in cases where equality comparisons can be done more efficiently than three-way comparisons.
* Previous 'experimental' OptimisticTransaction class has been replaced by Transaction class.

## 3.13.0 (8/6/2015)
### New Features
* RollbackToSavePoint() in WriteBatch/WriteBatchWithIndex
* Add NewCompactOnDeletionCollectorFactory() in utilities/table_properties_collectors, which allows rocksdb to mark a SST file as need-compaction when it observes at least D deletion entries in any N consecutive entries in that SST file.  Note that this feature depends on an experimental NeedCompact() API --- the result of this API will not persist after DB restart.
* Add DBOptions::delete_scheduler. Use NewDeleteScheduler() in include/rocksdb/delete_scheduler.h to create a DeleteScheduler that can be shared among multiple RocksDB instances to control the file deletion rate of SST files that exist in the first db_path.

### Public API Changes
* Deprecated WriteOptions::timeout_hint_us. We no longer support write timeout. If you really need this option, talk to us and we might consider returning it.
* Deprecated purge_redundant_kvs_while_flush option.
* Removed BackupEngine::NewBackupEngine() and NewReadOnlyBackupEngine() that were deprecated in RocksDB 3.8. Please use BackupEngine::Open() instead.
* Deprecated Compaction Filter V2. We are not aware of any existing use-cases. If you use this filter, your compile will break with RocksDB 3.13. Please let us know if you use it and we'll put it back in RocksDB 3.14.
* Env::FileExists now returns a Status instead of a boolean
* Add statistics::getHistogramString() to print detailed distribution of a histogram metric.
* Add DBOptions::skip_stats_update_on_db_open.  When it is on, DB::Open() will run faster as it skips the random reads required for loading necessary stats from SST files to optimize compaction.

## 3.12.0 (7/2/2015)
### New Features
* Added experimental support for optimistic transactions.  See include/rocksdb/utilities/optimistic_transaction.h for more info.
* Added a new way to report QPS from db_bench (check out --report_file and --report_interval_seconds)
* Added a cache for individual rows. See DBOptions::row_cache for more info.
* Several new features on EventListener (see include/rocksdb/listener.h):
 - OnCompationCompleted() now returns per-compaction job statistics, defined in include/rocksdb/compaction_job_stats.h.
 - Added OnTableFileCreated() and OnTableFileDeleted().
* Add compaction_options_universal.enable_trivial_move to true, to allow trivial move while performing universal compaction. Trivial move will happen only when all the input files are non overlapping.

### Public API changes
* EventListener::OnFlushCompleted() now passes FlushJobInfo instead of a list of parameters.
* DB::GetDbIdentity() is now a const function.  If this function is overridden in your application, be sure to also make GetDbIdentity() const to avoid compile error.
* Move listeners from ColumnFamilyOptions to DBOptions.
* Add max_write_buffer_number_to_maintain option
* DB::CompactRange()'s parameter reduce_level is changed to change_level, to allow users to move levels to lower levels if allowed. It can be used to migrate a DB from options.level_compaction_dynamic_level_bytes=false to options.level_compaction_dynamic_level_bytes.true.
* Change default value for options.compaction_filter_factory and options.compaction_filter_factory_v2 to nullptr instead of DefaultCompactionFilterFactory and DefaultCompactionFilterFactoryV2.
* If CancelAllBackgroundWork is called without doing a flush after doing loads with WAL disabled, the changes which haven't been flushed before the call to CancelAllBackgroundWork will be lost.
* WBWIIterator::Entry() now returns WriteEntry instead of `const WriteEntry&`
* options.hard_rate_limit is deprecated.
* When options.soft_rate_limit or options.level0_slowdown_writes_trigger is triggered, the way to slow down writes is changed to: write rate to DB is limited to to options.delayed_write_rate.
* DB::GetApproximateSizes() adds a parameter to allow the estimation to include data in mem table, with default to be not to include. It is now only supported in skip list mem table.
* DB::CompactRange() now accept CompactRangeOptions instead of multiple parameters. CompactRangeOptions is defined in include/rocksdb/options.h.
* CompactRange() will now skip bottommost level compaction for level based compaction if there is no compaction filter, bottommost_level_compaction is introduced in CompactRangeOptions to control when it's possible to skip bottommost level compaction. This mean that if you want the compaction to produce a single file you need to set bottommost_level_compaction to BottommostLevelCompaction::kForce.
* Add Cache.GetPinnedUsage() to get the size of memory occupied by entries that are in use by the system.
* DB:Open() will fail if the compression specified in Options is not linked with the binary. If you see this failure, recompile RocksDB with compression libraries present on your system. Also, previously our default compression was snappy. This behavior is now changed. Now, the default compression is snappy only if it's available on the system. If it isn't we change the default to kNoCompression.
* We changed how we account for memory used in block cache. Previously, we only counted the sum of block sizes currently present in block cache. Now, we count the actual memory usage of the blocks. For example, a block of size 4.5KB will use 8KB memory with jemalloc. This might decrease your memory usage and possibly decrease performance. Increase block cache size if you see this happening after an upgrade.
* Add BackupEngineImpl.options_.max_background_operations to specify the maximum number of operations that may be performed in parallel. Add support for parallelized backup and restore.
* Add DB::SyncWAL() that does a WAL sync without blocking writers.

## 3.11.0 (5/19/2015)
### New Features
* Added a new API Cache::SetCapacity(size_t capacity) to dynamically change the maximum configured capacity of the cache. If the new capacity is less than the existing cache usage, the implementation will try to lower the usage by evicting the necessary number of elements following a strict LRU policy.
* Added an experimental API for handling flashcache devices (blacklists background threads from caching their reads) -- NewFlashcacheAwareEnv
* If universal compaction is used and options.num_levels > 1, compact files are tried to be stored in none-L0 with smaller files based on options.target_file_size_base. The limitation of DB size when using universal compaction is greatly mitigated by using more levels. You can set num_levels = 1 to make universal compaction behave as before. If you set num_levels > 1 and want to roll back to a previous version, you need to compact all files to a big file in level 0 (by setting target_file_size_base to be large and CompactRange(<cf_handle>, nullptr, nullptr, true, 0) and reopen the DB with the same version to rewrite the manifest, and then you can open it using previous releases.
* More information about rocksdb background threads are available in Env::GetThreadList(), including the number of bytes read / written by a compaction job, mem-table size and current number of bytes written by a flush job and many more.  Check include/rocksdb/thread_status.h for more detail.

### Public API changes
* TablePropertiesCollector::AddUserKey() is added to replace TablePropertiesCollector::Add(). AddUserKey() exposes key type, sequence number and file size up to now to users.
* DBOptions::bytes_per_sync used to apply to both WAL and table files. As of 3.11 it applies only to table files. If you want to use this option to sync WAL in the background, please use wal_bytes_per_sync

## 3.10.0 (3/24/2015)
### New Features
* GetThreadStatus() is now able to report detailed thread status, including:
 - Thread Operation including flush and compaction.
 - The stage of the current thread operation.
 - The elapsed time in micros since the current thread operation started.
 More information can be found in include/rocksdb/thread_status.h.  In addition, when running db_bench with --thread_status_per_interval, db_bench will also report thread status periodically.
* Changed the LRU caching algorithm so that referenced blocks (by iterators) are never evicted. This change made parameter removeScanCountLimit obsolete. Because of that NewLRUCache doesn't take three arguments anymore. table_cache_remove_scan_limit option is also removed
* By default we now optimize the compilation for the compilation platform (using -march=native). If you want to build portable binary, use 'PORTABLE=1' before the make command.
* We now allow level-compaction to place files in different paths by
  specifying them in db_paths along with the target_size.
  Lower numbered levels will be placed earlier in the db_paths and higher
  numbered levels will be placed later in the db_paths vector.
* Potentially big performance improvements if you're using RocksDB with lots of column families (100-1000)
* Added BlockBasedTableOptions.format_version option, which allows user to specify which version of block based table he wants. As a general guideline, newer versions have more features, but might not be readable by older versions of RocksDB.
* Added new block based table format (version 2), which you can enable by setting BlockBasedTableOptions.format_version = 2. This format changes how we encode size information in compressed blocks and should help with memory allocations if you're using Zlib or BZip2 compressions.
* MemEnv (env that stores data in memory) is now available in default library build. You can create it by calling NewMemEnv().
* Add SliceTransform.SameResultWhenAppended() to help users determine it is safe to apply prefix bloom/hash.
* Block based table now makes use of prefix bloom filter if it is a full fulter.
* Block based table remembers whether a whole key or prefix based bloom filter is supported in SST files. Do a sanity check when reading the file with users' configuration.
* Fixed a bug in ReadOnlyBackupEngine that deleted corrupted backups in some cases, even though the engine was ReadOnly
* options.level_compaction_dynamic_level_bytes, a feature to allow RocksDB to pick dynamic base of bytes for levels. With this feature turned on, we will automatically adjust max bytes for each level. The goal of this feature is to have lower bound on size amplification. For more details, see comments in options.h.
* Added an abstract base class WriteBatchBase for write batches
* Fixed a bug where we start deleting files of a dropped column families even if there are still live references to it

### Public API changes
* Deprecated skip_log_error_on_recovery and table_cache_remove_scan_count_limit options.
* Logger method logv with log level parameter is now virtual

### RocksJava
* Added compression per level API.
* MemEnv is now available in RocksJava via RocksMemEnv class.
* lz4 compression is now included in rocksjava static library when running `make rocksdbjavastatic`.
* Overflowing a size_t when setting rocksdb options now throws an IllegalArgumentException, which removes the necessity for a developer to catch these Exceptions explicitly.

## 3.9.0 (12/8/2014)

### New Features
* Add rocksdb::GetThreadList(), which in the future will return the current status of all
  rocksdb-related threads.  We will have more code instruments in the following RocksDB
  releases.
* Change convert function in rocksdb/utilities/convenience.h to return Status instead of boolean.
  Also add support for nested options in convert function

### Public API changes
* New API to create a checkpoint added. Given a directory name, creates a new
  database which is an image of the existing database.
* New API LinkFile added to Env. If you implement your own Env class, an
  implementation of the API LinkFile will have to be provided.
* MemTableRep takes MemTableAllocator instead of Arena

### Improvements
* RocksDBLite library now becomes smaller and will be compiled with -fno-exceptions flag.

## 3.8.0 (11/14/2014)

### Public API changes
* BackupEngine::NewBackupEngine() was deprecated; please use BackupEngine::Open() from now on.
* BackupableDB/RestoreBackupableDB have new GarbageCollect() methods, which will clean up files from corrupt and obsolete backups.
* BackupableDB/RestoreBackupableDB have new GetCorruptedBackups() methods which list corrupt backups.

### Cleanup
* Bunch of code cleanup, some extra warnings turned on (-Wshadow, -Wshorten-64-to-32, -Wnon-virtual-dtor)

### New features
* CompactFiles and EventListener, although they are still in experimental state
* Full ColumnFamily support in RocksJava.

## 3.7.0 (11/6/2014)
### Public API changes
* Introduce SetOptions() API to allow adjusting a subset of options dynamically online
* Introduce 4 new convenient functions for converting Options from string: GetColumnFamilyOptionsFromMap(), GetColumnFamilyOptionsFromString(), GetDBOptionsFromMap(), GetDBOptionsFromString()
* Remove WriteBatchWithIndex.Delete() overloads using SliceParts
* When opening a DB, if options.max_background_compactions is larger than the existing low pri pool of options.env, it will enlarge it. Similarly, options.max_background_flushes is larger than the existing high pri pool of options.env, it will enlarge it.

## 3.6.0 (10/7/2014)
### Disk format changes
* If you're using RocksDB on ARM platforms and you're using default bloom filter, there is a disk format change you need to be aware of. There are three steps you need to do when you convert to new release: 1. turn off filter policy, 2. compact the whole database, 3. turn on filter policy

### Behavior changes
* We have refactored our system of stalling writes.  Any stall-related statistics' meanings are changed. Instead of per-write stall counts, we now count stalls per-epoch, where epochs are periods between flushes and compactions. You'll find more information in our Tuning Perf Guide once we release RocksDB 3.6.
* When disableDataSync=true, we no longer sync the MANIFEST file.
* Add identity_as_first_hash property to CuckooTable. SST file needs to be rebuilt to be opened by reader properly.

### Public API changes
* Change target_file_size_base type to uint64_t from int.
* Remove allow_thread_local. This feature was proved to be stable, so we are turning it always-on.

## 3.5.0 (9/3/2014)
### New Features
* Add include/utilities/write_batch_with_index.h, providing a utility class to query data out of WriteBatch when building it.
* Move BlockBasedTable related options to BlockBasedTableOptions from Options. Change corresponding JNI interface. Options affected include:
  no_block_cache, block_cache, block_cache_compressed, block_size, block_size_deviation, block_restart_interval, filter_policy, whole_key_filtering. filter_policy is changed to shared_ptr from a raw pointer.
* Remove deprecated options: disable_seek_compaction and db_stats_log_interval
* OptimizeForPointLookup() takes one parameter for block cache size. It now builds hash index, bloom filter, and block cache.

### Public API changes
* The Prefix Extractor used with V2 compaction filters is now passed user key to SliceTransform::Transform instead of unparsed RocksDB key.

## 3.4.0 (8/18/2014)
### New Features
* Support Multiple DB paths in universal style compactions
* Add feature of storing plain table index and bloom filter in SST file.
* CompactRange() will never output compacted files to level 0. This used to be the case when all the compaction input files were at level 0.
* Added iterate_upper_bound to define the extent upto which the forward iterator will return entries. This will prevent iterating over delete markers and overwritten entries for edge cases where you want to break out the iterator anyways. This may improve performance in case there are a large number of delete markers or overwritten entries.

### Public API changes
* DBOptions.db_paths now is a vector of a DBPath structure which indicates both of path and target size
* NewPlainTableFactory instead of bunch of parameters now accepts PlainTableOptions, which is defined in include/rocksdb/table.h
* Moved include/utilities/*.h to include/rocksdb/utilities/*.h
* Statistics APIs now take uint32_t as type instead of Tickers. Also make two access functions getTickerCount and histogramData const
* Add DB property rocksdb.estimate-num-keys, estimated number of live keys in DB.
* Add DB::GetIntProperty(), which returns DB properties that are integer as uint64_t.
* The Prefix Extractor used with V2 compaction filters is now passed user key to SliceTransform::Transform instead of unparsed RocksDB key.

## 3.3.0 (7/10/2014)
### New Features
* Added JSON API prototype.
* HashLinklist reduces performance outlier caused by skewed bucket by switching data in the bucket from linked list to skip list. Add parameter threshold_use_skiplist in NewHashLinkListRepFactory().
* RocksDB is now able to reclaim storage space more effectively during the compaction process.  This is done by compensating the size of each deletion entry by the 2X average value size, which makes compaction to be triggered by deletion entries more easily.
* Add TimeOut API to write.  Now WriteOptions have a variable called timeout_hint_us.  With timeout_hint_us set to non-zero, any write associated with this timeout_hint_us may be aborted when it runs longer than the specified timeout_hint_us, and it is guaranteed that any write completes earlier than the specified time-out will not be aborted due to the time-out condition.
* Add a rate_limiter option, which controls total throughput of flush and compaction. The throughput is specified in bytes/sec. Flush always has precedence over compaction when available bandwidth is constrained.

### Public API changes
* Removed NewTotalOrderPlainTableFactory because it is not used and implemented semantically incorrect.

## 3.2.0 (06/20/2014)

### Public API changes
* We removed seek compaction as a concept from RocksDB because:
1) It makes more sense for spinning disk workloads, while RocksDB is primarily designed for flash and memory,
2) It added some complexity to the important code-paths,
3) None of our internal customers were really using it.
Because of that, Options::disable_seek_compaction is now obsolete. It is still a parameter in Options, so it does not break the build, but it does not have any effect. We plan to completely remove it at some point, so we ask users to please remove this option from your code base.
* Add two parameters to NewHashLinkListRepFactory() for logging on too many entries in a hash bucket when flushing.
* Added new option BlockBasedTableOptions::hash_index_allow_collision. When enabled, prefix hash index for block-based table will not store prefix and allow hash collision, reducing memory consumption.

### New Features
* PlainTable now supports a new key encoding: for keys of the same prefix, the prefix is only written once. It can be enabled through encoding_type parameter of NewPlainTableFactory()
* Add AdaptiveTableFactory, which is used to convert from a DB of PlainTable to BlockBasedTabe, or vise versa. It can be created using NewAdaptiveTableFactory()

### Performance Improvements
* Tailing Iterator re-implemeted with ForwardIterator + Cascading Search Hint , see ~20% throughput improvement.

## 3.1.0 (05/21/2014)

### Public API changes
* Replaced ColumnFamilyOptions::table_properties_collectors with ColumnFamilyOptions::table_properties_collector_factories

### New Features
* Hash index for block-based table will be materialized and reconstructed more efficiently. Previously hash index is constructed by scanning the whole table during every table open.
* FIFO compaction style

## 3.0.0 (05/05/2014)

### Public API changes
* Added _LEVEL to all InfoLogLevel enums
* Deprecated ReadOptions.prefix and ReadOptions.prefix_seek. Seek() defaults to prefix-based seek when Options.prefix_extractor is supplied. More detail is documented in https://github.com/facebook/rocksdb/wiki/Prefix-Seek-API-Changes
* MemTableRepFactory::CreateMemTableRep() takes info logger as an extra parameter.

### New Features
* Column family support
* Added an option to use different checksum functions in BlockBasedTableOptions
* Added ApplyToAllCacheEntries() function to Cache

## 2.8.0 (04/04/2014)

* Removed arena.h from public header files.
* By default, checksums are verified on every read from database
* Change default value of several options, including: paranoid_checks=true, max_open_files=5000, level0_slowdown_writes_trigger=20, level0_stop_writes_trigger=24, disable_seek_compaction=true, max_background_flushes=1 and allow_mmap_writes=false
* Added is_manual_compaction to CompactionFilter::Context
* Added "virtual void WaitForJoin()" in class Env. Default operation is no-op.
* Removed BackupEngine::DeleteBackupsNewerThan() function
* Added new option -- verify_checksums_in_compaction
* Changed Options.prefix_extractor from raw pointer to shared_ptr (take ownership)
  Changed HashSkipListRepFactory and HashLinkListRepFactory constructor to not take SliceTransform object (use Options.prefix_extractor implicitly)
* Added Env::GetThreadPoolQueueLen(), which returns the waiting queue length of thread pools
* Added a command "checkconsistency" in ldb tool, which checks
  if file system state matches DB state (file existence and file sizes)
* Separate options related to block based table to a new struct BlockBasedTableOptions.
* WriteBatch has a new function Count() to return total size in the batch, and Data() now returns a reference instead of a copy
* Add more counters to perf context.
* Supports several more DB properties: compaction-pending, background-errors and cur-size-active-mem-table.

### New Features
* If we find one truncated record at the end of the MANIFEST or WAL files,
  we will ignore it. We assume that writers of these records were interrupted
  and that we can safely ignore it.
* A new SST format "PlainTable" is added, which is optimized for memory-only workloads. It can be created through NewPlainTableFactory() or NewTotalOrderPlainTableFactory().
* A new mem table implementation hash linked list optimizing for the case that there are only few keys for each prefix, which can be created through NewHashLinkListRepFactory().
* Merge operator supports a new function PartialMergeMulti() to allow users to do partial merges against multiple operands.
* Now compaction filter has a V2 interface. It buffers the kv-pairs sharing the same key prefix, process them in batches, and return the batched results back to DB. The new interface uses a new structure CompactionFilterContext for the same purpose as CompactionFilter::Context in V1.
* Geo-spatial support for locations and radial-search.

## 2.7.0 (01/28/2014)

### Public API changes

* Renamed `StackableDB::GetRawDB()` to `StackableDB::GetBaseDB()`.
* Renamed `WriteBatch::Data()` `const std::string& Data() const`.
* Renamed class `TableStats` to `TableProperties`.
* Deleted class `PrefixHashRepFactory`. Please use `NewHashSkipListRepFactory()` instead.
* Supported multi-threaded `EnableFileDeletions()` and `DisableFileDeletions()`.
* Added `DB::GetOptions()`.
* Added `DB::GetDbIdentity()`.

### New Features

* Added [BackupableDB](https://github.com/facebook/rocksdb/wiki/How-to-backup-RocksDB%3F)
* Implemented [TailingIterator](https://github.com/facebook/rocksdb/wiki/Tailing-Iterator), a special type of iterator that
  doesn't create a snapshot (can be used to read newly inserted data)
  and is optimized for doing sequential reads.
* Added property block for table, which allows (1) a table to store
  its metadata and (2) end user to collect and store properties they
  are interested in.
* Enabled caching index and filter block in block cache (turned off by default).
* Supported error report when doing manual compaction.
* Supported additional Linux platform flavors and Mac OS.
* Put with `SliceParts` - Variant of `Put()` that gathers output like `writev(2)`
* Bug fixes and code refactor for compatibility with upcoming Column
  Family feature.

### Performance Improvements

* Huge benchmark performance improvements by multiple efforts. For example, increase in readonly QPS from about 530k in 2.6 release to 1.1 million in 2.7 [1]
* Speeding up a way RocksDB deleted obsolete files - no longer listing the whole directory under a lock -- decrease in p99
* Use raw pointer instead of shared pointer for statistics: [5b825d](https://github.com/facebook/rocksdb/commit/5b825d6964e26ec3b4bb6faa708ebb1787f1d7bd) -- huge increase in performance -- shared pointers are slow
* Optimized locking for `Get()` -- [1fdb3f](https://github.com/facebook/rocksdb/commit/1fdb3f7dc60e96394e3e5b69a46ede5d67fb976c) -- 1.5x QPS increase for some workloads
* Cache speedup - [e8d40c3](https://github.com/facebook/rocksdb/commit/e8d40c31b3cca0c3e1ae9abe9b9003b1288026a9)
* Implemented autovector, which allocates first N elements on stack. Most of vectors in RocksDB are small. Also, we never want to allocate heap objects while holding a mutex. -- [c01676e4](https://github.com/facebook/rocksdb/commit/c01676e46d3be08c3c140361ef1f5884f47d3b3c)
* Lots of efforts to move malloc, memcpy and IO outside of locks<|MERGE_RESOLUTION|>--- conflicted
+++ resolved
@@ -1,9 +1,4 @@
 # Rocksdb Change Log
-<<<<<<< HEAD
-## 6.8.1 (03/30/2020)
-### Behavior changes
-* Since RocksDB 6.8.0, ttl-based FIFO compaction can drop a file whose oldest key becomes older than options.ttl while others have not. This fix reverts this and makes ttl-based FIFO compaction use the file's flush time as the criterion. This fix also requires that max_open_files = -1 and compaction_options_fifo.allow_compaction = false to function properly.
-=======
 ## Unreleased
 ### Bug Fixes
 * Fix wrong result being read from ingested file. May happen when a key in the file happen to be prefix of another key also in the file. The issue can further cause more data corruption. The issue exists with rocksdb >= 5.0.0 since DB::IngestExternalFile() was introduced.
@@ -49,7 +44,6 @@
 * When file lock failure when the lock is held by the current process, return acquiring time and thread ID in the error message.
 * Added a new option, best_efforts_recovery (default: false), to allow database to open in a db dir with missing table files. During best efforts recovery, missing table files are ignored, and database recovers to the most recent state without missing table file. Cross-column-family consistency is not guaranteed even if WAL is enabled.
 * options.bottommost_compression, options.compression_opts and options.bottommost_compression_opts are now dynamically changeable.
->>>>>>> dc6a7770
 
 ## 6.8.0 (02/24/2020)
 ### Java API Changes

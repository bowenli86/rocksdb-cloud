--- conflicted
+++ resolved
@@ -1,10 +1,7 @@
 // Copyright (c) 2017 Rockset
 
 #include "cloud/cloud_manifest.h"
-<<<<<<< HEAD
-=======
 
->>>>>>> 035a5218
 #include "env/composite_env_wrapper.h"
 #include "file/writable_file_writer.h"
 #include "rocksdb/env.h"
@@ -55,16 +52,10 @@
       {
         std::unique_ptr<WritableFile> file;
         ASSERT_OK(env_->NewWritableFile(tmpfile, &file, EnvOptions()));
-<<<<<<< HEAD
-        ASSERT_OK(manifest->WriteToLog(std::unique_ptr<WritableFileWriter>(
-            new WritableFileWriter(NewLegacyWritableFileWrapper(std::move(file)),
-                                   tmpfile, EnvOptions()))));        
-=======
         ASSERT_OK(manifest->WriteToLog(
             std::unique_ptr<WritableFileWriter>(new WritableFileWriter(
                 NewLegacyWritableFileWrapper(std::move(file)), tmpfile,
                 EnvOptions()))));
->>>>>>> 035a5218
       }
 
       manifest.reset();
@@ -72,13 +63,8 @@
         std::unique_ptr<SequentialFile> file;
         ASSERT_OK(env_->NewSequentialFile(tmpfile, &file, EnvOptions()));
         CloudManifest::LoadFromLog(
-<<<<<<< HEAD
-            std::unique_ptr<SequentialFileReader>(
-                new SequentialFileReader(NewLegacySequentialFileWrapper(file), tmpfile)),
-=======
             std::unique_ptr<SequentialFileReader>(new SequentialFileReader(
                 NewLegacySequentialFileWrapper(file), tmpfile)),
->>>>>>> 035a5218
             &manifest);
       }
     }

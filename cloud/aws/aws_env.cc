--- conflicted
+++ resolved
@@ -76,11 +76,7 @@
 Status AwsCloudAccessCredentials::CheckCredentials(
     const AwsAccessType& aws_type) const {
 #ifndef USE_AWS
-<<<<<<< HEAD
-  (void) aws_type;
-=======
   (void)aws_type;
->>>>>>> 035a5218
   return Status::NotSupported("AWS not supported");
 #else
   if (aws_type == AwsAccessType::kSimple) {

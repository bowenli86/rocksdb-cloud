// Copyright (c) 2017 Rockset.
#ifndef ROCKSDB_LITE

#include "cloud/manifest_reader.h"

#include "cloud/aws/aws_env.h"
#include "cloud/cloud_manifest.h"
#include "cloud/db_cloud_impl.h"
#include "cloud/filename.h"
#include "db/version_set.h"
#include "env/composite_env_wrapper.h"
#include "rocksdb/db.h"
#include "rocksdb/env.h"
#include "rocksdb/options.h"
#include "rocksdb/status.h"

namespace rocksdb {

ManifestReader::ManifestReader(std::shared_ptr<Logger> info_log, CloudEnv* cenv,
                               const std::string& bucket_prefix)
    : info_log_(info_log), cenv_(cenv), bucket_prefix_(bucket_prefix) {}

ManifestReader::~ManifestReader() {}

//
// Extract all the live files needed by this MANIFEST file
//
Status ManifestReader::GetLiveFiles(const std::string bucket_path,
                                    std::set<uint64_t>* list) {
  Status s;
  std::unique_ptr<CloudManifest> cloud_manifest;
  {
    std::unique_ptr<SequentialFile> file;
    auto cloudManifestFile = CloudManifestFile(bucket_path);
    s = cenv_->NewSequentialFileCloud(bucket_prefix_, cloudManifestFile, &file,
                                      EnvOptions());
    if (!s.ok()) {
      return s;
    }
    s = CloudManifest::LoadFromLog(
<<<<<<< HEAD
        std::unique_ptr<SequentialFileReader>(
            new SequentialFileReader(NewLegacySequentialFileWrapper(file), cloudManifestFile)),
=======
        std::unique_ptr<SequentialFileReader>(new SequentialFileReader(
            NewLegacySequentialFileWrapper(file), cloudManifestFile)),
>>>>>>> 035a5218
        &cloud_manifest);
    if (!s.ok()) {
      return s;
    }
  }
  std::unique_ptr<SequentialFileReader> file_reader;
  {
    auto manifestFile = ManifestFileWithEpoch(
        bucket_path, cloud_manifest->GetCurrentEpoch().ToString());
    std::unique_ptr<SequentialFile> file;
    s = cenv_->NewSequentialFileCloud(bucket_prefix_, manifestFile, &file,
                                      EnvOptions());
    if (!s.ok()) {
      return s;
    }
<<<<<<< HEAD
    file_reader.reset(new SequentialFileReader(NewLegacySequentialFileWrapper(file), manifestFile));
=======
    file_reader.reset(new SequentialFileReader(
        NewLegacySequentialFileWrapper(file), manifestFile));
>>>>>>> 035a5218
  }

  // create a callback that gets invoked whil looping through the log records
  VersionSet::LogReporter reporter;
  reporter.status = &s;
  log::Reader reader(nullptr, std::move(file_reader), &reporter,
                     true /*checksum*/, 0);

  Slice record;
  std::string scratch;
  int count = 0;

  while (reader.ReadRecord(&record, &scratch) && s.ok()) {
    VersionEdit edit;
    s = edit.DecodeFrom(record);
    if (!s.ok()) {
      break;
    }
    count++;

    // add the files that are added by this transaction
    std::vector<std::pair<int, FileMetaData>> new_files = edit.GetNewFiles();
    for (auto& one : new_files) {
      uint64_t num = one.second.fd.GetNumber();
      list->insert(num);
    }
    // delete the files that are removed by this transaction
    std::set<std::pair<int, uint64_t>> deleted_files = edit.GetDeletedFiles();
    for (auto& one : deleted_files) {
      uint64_t num = one.second;
      list->erase(num);
    }
  }
  file_reader.reset();
  Log(InfoLogLevel::DEBUG_LEVEL, info_log_,
      "[mn] manifest for db %s has %d entries %s", bucket_path.c_str(), count,
      s.ToString().c_str());
  return s;
}

Status ManifestReader::GetMaxFileNumberFromManifest(Env* env,
                                                    const std::string& fname,
                                                    uint64_t* maxFileNumber) {
  // We check if the file exists to return IsNotFound() error status if it does
  // (NewSequentialFile) doesn't have the same behavior on file not existing --
  // it returns IOError instead.
  auto s = env->FileExists(fname);
  if (!s.ok()) {
    return s;
  }
  std::unique_ptr<SequentialFile> file;
  s = env->NewSequentialFile(fname, &file, EnvOptions());
  if (!s.ok()) {
    return s;
  }

  VersionSet::LogReporter reporter;
  reporter.status = &s;
<<<<<<< HEAD
  log::Reader reader(NULL,
                     std::unique_ptr<SequentialFileReader>(
                         new SequentialFileReader(NewLegacySequentialFileWrapper(file), fname)),
                     &reporter, true /*checksum*/, 0);
=======
  log::Reader reader(
      NULL,
      std::unique_ptr<SequentialFileReader>(new SequentialFileReader(
          NewLegacySequentialFileWrapper(file), fname)),
      &reporter, true /*checksum*/, 0);
>>>>>>> 035a5218

  Slice record;
  std::string scratch;

  *maxFileNumber = 0;
  while (reader.ReadRecord(&record, &scratch) && s.ok()) {
    VersionEdit edit;
    s = edit.DecodeFrom(record);
    if (!s.ok()) {
      break;
    }
    uint64_t f;
    if (edit.GetNextFileNumber(&f)) {
      assert(*maxFileNumber <= f);
      *maxFileNumber = f;
    }
  }
  return s;
}
}  // namespace rocksdb
#endif /* ROCKSDB_LITE */<|MERGE_RESOLUTION|>--- conflicted
+++ resolved
@@ -38,13 +38,8 @@
       return s;
     }
     s = CloudManifest::LoadFromLog(
-<<<<<<< HEAD
-        std::unique_ptr<SequentialFileReader>(
-            new SequentialFileReader(NewLegacySequentialFileWrapper(file), cloudManifestFile)),
-=======
         std::unique_ptr<SequentialFileReader>(new SequentialFileReader(
             NewLegacySequentialFileWrapper(file), cloudManifestFile)),
->>>>>>> 035a5218
         &cloud_manifest);
     if (!s.ok()) {
       return s;
@@ -60,12 +55,8 @@
     if (!s.ok()) {
       return s;
     }
-<<<<<<< HEAD
-    file_reader.reset(new SequentialFileReader(NewLegacySequentialFileWrapper(file), manifestFile));
-=======
     file_reader.reset(new SequentialFileReader(
         NewLegacySequentialFileWrapper(file), manifestFile));
->>>>>>> 035a5218
   }
 
   // create a callback that gets invoked whil looping through the log records
@@ -124,18 +115,11 @@
 
   VersionSet::LogReporter reporter;
   reporter.status = &s;
-<<<<<<< HEAD
-  log::Reader reader(NULL,
-                     std::unique_ptr<SequentialFileReader>(
-                         new SequentialFileReader(NewLegacySequentialFileWrapper(file), fname)),
-                     &reporter, true /*checksum*/, 0);
-=======
   log::Reader reader(
       NULL,
       std::unique_ptr<SequentialFileReader>(new SequentialFileReader(
           NewLegacySequentialFileWrapper(file), fname)),
       &reporter, true /*checksum*/, 0);
->>>>>>> 035a5218
 
   Slice record;
   std::string scratch;

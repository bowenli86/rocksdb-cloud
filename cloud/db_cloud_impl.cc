--- conflicted
+++ resolved
@@ -39,15 +39,9 @@
                              int64_t rate_bytes_per_sec,
                              double max_trash_db_ratio,
                              uint64_t bytes_max_delete_chunk)
-<<<<<<< HEAD
-    : SstFileManagerImpl(env, std::make_shared<LegacyFileSystemWrapper>(env),
-                         std::move(logger), rate_bytes_per_sec,
-                         max_trash_db_ratio, bytes_max_delete_chunk),
-=======
       : SstFileManagerImpl(env, std::make_shared<LegacyFileSystemWrapper>(env),
                            std::move(logger), rate_bytes_per_sec,
                            max_trash_db_ratio, bytes_max_delete_chunk),
->>>>>>> 035a5218
         constant_file_size_(constant_file_size) {
     assert(constant_file_size_ >= 0);
   }
@@ -329,16 +323,10 @@
   auto current_epoch = cenv->GetCloudManifest()->GetCurrentEpoch().ToString();
   auto manifest_fname = ManifestFileWithEpoch("", current_epoch);
   auto tmp_manifest_fname = manifest_fname + ".tmp";
-<<<<<<< HEAD
-  LegacyFileSystemWrapper fs(base_env);    
-  st = CopyFile(&fs, GetName() + "/" + manifest_fname,
-                GetName() + "/" + tmp_manifest_fname, manifest_file_size, false);
-=======
   LegacyFileSystemWrapper fs(base_env);
   st =
       CopyFile(&fs, GetName() + "/" + manifest_fname,
                GetName() + "/" + tmp_manifest_fname, manifest_file_size, false);
->>>>>>> 035a5218
   if (!st.ok()) {
     return st;
   }

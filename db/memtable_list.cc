--- conflicted
+++ resolved
@@ -282,8 +282,6 @@
   for (auto& memtable : memlist_) {
     total_memtable_size += memtable->ApproximateMemoryUsage();
   }
-<<<<<<< HEAD
-=======
   for (auto& memtable : memlist_history_) {
     total_memtable_size += memtable->ApproximateMemoryUsage();
   }
@@ -317,7 +315,6 @@
 
     UnrefMemTable(to_delete, x);
   }
->>>>>>> e3a82bb9
 }
 
 // Returns true if there is at least one memtable on which flush has
@@ -673,14 +670,6 @@
     ++num_entries;
     edit_lists.emplace_back(edits);
   }
-<<<<<<< HEAD
-  // Mark the version edits as an atomic group
-  for (auto& edits : edit_lists) {
-    assert(edits.size() == 1);
-    edits[0]->MarkAtomicGroup(--num_entries);
-  }
-  assert(0 == num_entries);
-=======
   // Mark the version edits as an atomic group if the number of version edits
   // exceeds 1.
   if (cfds.size() > 1) {
@@ -690,7 +679,6 @@
     }
     assert(0 == num_entries);
   }
->>>>>>> e3a82bb9
 
   // this can release and reacquire the mutex.
   s = vset->LogAndApply(cfds, mutable_cf_options_list, edit_lists, mu,
@@ -701,11 +689,7 @@
     imm->InstallNewVersion();
   }
 
-<<<<<<< HEAD
-  if (s.ok() || s.IsShutdownInProgress()) {
-=======
   if (s.ok() || s.IsColumnFamilyDropped()) {
->>>>>>> e3a82bb9
     for (size_t i = 0; i != cfds.size(); ++i) {
       if (cfds[i]->IsDropped()) {
         continue;
@@ -720,11 +704,8 @@
                          cfds[i]->GetName().c_str(), m->GetFileNumber(),
                          mem_id);
         imm->current_->Remove(m, to_delete);
-<<<<<<< HEAD
-=======
         imm->UpdateMemoryUsageExcludingLast();
         imm->ResetTrimHistoryNeeded();
->>>>>>> e3a82bb9
       }
     }
   } else {
@@ -750,8 +731,6 @@
   return s;
 }
 
-<<<<<<< HEAD
-=======
 void MemTableList::RemoveOldMemTables(uint64_t log_number,
                                       autovector<MemTable*>* to_delete) {
   assert(to_delete != nullptr);
@@ -779,5 +758,4 @@
   ResetTrimHistoryNeeded();
 }
 
->>>>>>> e3a82bb9
 }  // namespace rocksdb
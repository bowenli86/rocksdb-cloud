--- conflicted
+++ resolved
@@ -571,11 +571,7 @@
     ASSERT_EQ("0v4", Get(0, "foo"));
     ASSERT_EQ("1v4", Get(1, "foo"));
     ASSERT_EQ(1U, GetNumSnapshots());
-<<<<<<< HEAD
-    ASSERT_LT(time_snap1, GetTimeOldestSnapshots());
-=======
     ASSERT_LE(time_snap1, GetTimeOldestSnapshots());
->>>>>>> 035a5218
     ASSERT_EQ(GetSequenceOldestSnapshots(), s2->GetSequenceNumber());
 
     db_->ReleaseSnapshot(s2);

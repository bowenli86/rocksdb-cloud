//  Copyright (c) 2011-present, Facebook, Inc.  All rights reserved.
//  This source code is licensed under the BSD-style license found in the
//  LICENSE file in the root directory of this source tree. An additional grant
//  of patent rights can be found in the PATENTS file in the same directory.
//  This source code is also licensed under the GPLv2 license found in the
//  COPYING file in the root directory of this source tree.
//
// Copyright (c) 2011 The LevelDB Authors. All rights reserved.
// Use of this source code is governed by a BSD-style license that can be
// found in the LICENSE file. See the AUTHORS file for names of contributors.

// Introduction of SyncPoint effectively disabled building and running this test
// in Release build.
// which is a pity, it is a good test
#include <fcntl.h>
#include <algorithm>
#include <set>
#include <thread>
#include <unordered_set>
#include <utility>
#ifndef OS_WIN
#include <unistd.h>
#endif
#ifdef OS_SOLARIS
#include <alloca.h>
#endif

#include "db/db_impl.h"
#include "db/db_test_util.h"
#include "db/dbformat.h"
#include "db/job_context.h"
#include "db/version_set.h"
#include "db/write_batch_internal.h"
#include "env/mock_env.h"
#include "memtable/hash_linklist_rep.h"
#include "monitoring/thread_status_util.h"
#include "port/port.h"
#include "port/stack_trace.h"
#include "rocksdb/cache.h"
#include "rocksdb/compaction_filter.h"
#include "rocksdb/convenience.h"
#include "rocksdb/db.h"
#include "rocksdb/env.h"
#include "rocksdb/experimental.h"
#include "rocksdb/filter_policy.h"
#include "rocksdb/options.h"
#include "rocksdb/perf_context.h"
#include "rocksdb/slice.h"
#include "rocksdb/slice_transform.h"
#include "rocksdb/snapshot.h"
#include "rocksdb/table.h"
#include "rocksdb/table_properties.h"
#include "rocksdb/thread_status.h"
#include "rocksdb/utilities/checkpoint.h"
#include "rocksdb/utilities/optimistic_transaction_db.h"
#include "rocksdb/utilities/write_batch_with_index.h"
#include "table/block_based_table_factory.h"
#include "table/mock_table.h"
#include "table/plain_table_factory.h"
#include "table/scoped_arena_iterator.h"
#include "util/compression.h"
#include "util/file_reader_writer.h"
#include "util/filename.h"
#include "util/hash.h"
#include "util/logging.h"
#include "util/mutexlock.h"
#include "util/rate_limiter.h"
#include "util/string_util.h"
#include "util/sync_point.h"
#include "util/testharness.h"
#include "util/testutil.h"
#include "utilities/merge_operators.h"

namespace rocksdb {

class DBTest : public DBTestBase {
 public:
  DBTest() : DBTestBase("/db_test") {}
};

class DBTestWithParam
    : public DBTest,
      public testing::WithParamInterface<std::tuple<uint32_t, bool>> {
 public:
  DBTestWithParam() {
    max_subcompactions_ = std::get<0>(GetParam());
    exclusive_manual_compaction_ = std::get<1>(GetParam());
  }

  // Required if inheriting from testing::WithParamInterface<>
  static void SetUpTestCase() {}
  static void TearDownTestCase() {}

  uint32_t max_subcompactions_;
  bool exclusive_manual_compaction_;
};

TEST_F(DBTest, MockEnvTest) {
  unique_ptr<MockEnv> env{new MockEnv(Env::Default())};
  Options options;
  options.create_if_missing = true;
  options.env = env.get();
  DB* db;

  const Slice keys[] = {Slice("aaa"), Slice("bbb"), Slice("ccc")};
  const Slice vals[] = {Slice("foo"), Slice("bar"), Slice("baz")};

  ASSERT_OK(DB::Open(options, "/dir/db", &db));
  for (size_t i = 0; i < 3; ++i) {
    ASSERT_OK(db->Put(WriteOptions(), keys[i], vals[i]));
  }

  for (size_t i = 0; i < 3; ++i) {
    std::string res;
    ASSERT_OK(db->Get(ReadOptions(), keys[i], &res));
    ASSERT_TRUE(res == vals[i]);
  }

  Iterator* iterator = db->NewIterator(ReadOptions());
  iterator->SeekToFirst();
  for (size_t i = 0; i < 3; ++i) {
    ASSERT_TRUE(iterator->Valid());
    ASSERT_TRUE(keys[i] == iterator->key());
    ASSERT_TRUE(vals[i] == iterator->value());
    iterator->Next();
  }
  ASSERT_TRUE(!iterator->Valid());
  delete iterator;

// TEST_FlushMemTable() is not supported in ROCKSDB_LITE
#ifndef ROCKSDB_LITE
  DBImpl* dbi = reinterpret_cast<DBImpl*>(db);
  ASSERT_OK(dbi->TEST_FlushMemTable());

  for (size_t i = 0; i < 3; ++i) {
    std::string res;
    ASSERT_OK(db->Get(ReadOptions(), keys[i], &res));
    ASSERT_TRUE(res == vals[i]);
  }
#endif  // ROCKSDB_LITE

  delete db;
}

// NewMemEnv returns nullptr in ROCKSDB_LITE since class InMemoryEnv isn't
// defined.
#ifndef ROCKSDB_LITE
TEST_F(DBTest, MemEnvTest) {
  unique_ptr<Env> env{NewMemEnv(Env::Default())};
  Options options;
  options.create_if_missing = true;
  options.env = env.get();
  DB* db;

  const Slice keys[] = {Slice("aaa"), Slice("bbb"), Slice("ccc")};
  const Slice vals[] = {Slice("foo"), Slice("bar"), Slice("baz")};

  ASSERT_OK(DB::Open(options, "/dir/db", &db));
  for (size_t i = 0; i < 3; ++i) {
    ASSERT_OK(db->Put(WriteOptions(), keys[i], vals[i]));
  }

  for (size_t i = 0; i < 3; ++i) {
    std::string res;
    ASSERT_OK(db->Get(ReadOptions(), keys[i], &res));
    ASSERT_TRUE(res == vals[i]);
  }

  Iterator* iterator = db->NewIterator(ReadOptions());
  iterator->SeekToFirst();
  for (size_t i = 0; i < 3; ++i) {
    ASSERT_TRUE(iterator->Valid());
    ASSERT_TRUE(keys[i] == iterator->key());
    ASSERT_TRUE(vals[i] == iterator->value());
    iterator->Next();
  }
  ASSERT_TRUE(!iterator->Valid());
  delete iterator;

  DBImpl* dbi = reinterpret_cast<DBImpl*>(db);
  ASSERT_OK(dbi->TEST_FlushMemTable());

  for (size_t i = 0; i < 3; ++i) {
    std::string res;
    ASSERT_OK(db->Get(ReadOptions(), keys[i], &res));
    ASSERT_TRUE(res == vals[i]);
  }

  delete db;

  options.create_if_missing = false;
  ASSERT_OK(DB::Open(options, "/dir/db", &db));
  for (size_t i = 0; i < 3; ++i) {
    std::string res;
    ASSERT_OK(db->Get(ReadOptions(), keys[i], &res));
    ASSERT_TRUE(res == vals[i]);
  }
  delete db;
}
#endif  // ROCKSDB_LITE

TEST_F(DBTest, WriteEmptyBatch) {
  Options options = CurrentOptions();
  options.env = env_;
  options.write_buffer_size = 100000;
  CreateAndReopenWithCF({"pikachu"}, options);

  ASSERT_OK(Put(1, "foo", "bar"));
  WriteOptions wo;
  wo.sync = true;
  wo.disableWAL = false;
  WriteBatch empty_batch;
  ASSERT_OK(dbfull()->Write(wo, &empty_batch));

  // make sure we can re-open it.
  ASSERT_OK(TryReopenWithColumnFamilies({"default", "pikachu"}, options));
  ASSERT_EQ("bar", Get(1, "foo"));
}

TEST_F(DBTest, SkipDelay) {
  Options options = CurrentOptions();
  options.env = env_;
  options.write_buffer_size = 100000;
  CreateAndReopenWithCF({"pikachu"}, options);

  for (bool sync : {true, false}) {
    for (bool disableWAL : {true, false}) {
      // Use a small number to ensure a large delay that is still effective
      // when we do Put
      // TODO(myabandeh): this is time dependent and could potentially make
      // the test flaky
      auto token = dbfull()->TEST_write_controler().GetDelayToken(1);
      std::atomic<int> sleep_count(0);
      rocksdb::SyncPoint::GetInstance()->SetCallBack(
          "DBImpl::DelayWrite:Sleep",
          [&](void* arg) { sleep_count.fetch_add(1); });
      std::atomic<int> wait_count(0);
      rocksdb::SyncPoint::GetInstance()->SetCallBack(
          "DBImpl::DelayWrite:Wait",
          [&](void* arg) { wait_count.fetch_add(1); });
      rocksdb::SyncPoint::GetInstance()->EnableProcessing();

      WriteOptions wo;
      wo.sync = sync;
      wo.disableWAL = disableWAL;
      wo.no_slowdown = true;
      dbfull()->Put(wo, "foo", "bar");
      // We need the 2nd write to trigger delay. This is because delay is
      // estimated based on the last write size which is 0 for the first write.
      ASSERT_NOK(dbfull()->Put(wo, "foo2", "bar2"));
      ASSERT_GE(sleep_count.load(), 0);
      ASSERT_GE(wait_count.load(), 0);
      token.reset();

      token = dbfull()->TEST_write_controler().GetDelayToken(1000000000);
      wo.no_slowdown = false;
      ASSERT_OK(dbfull()->Put(wo, "foo3", "bar3"));
      ASSERT_GE(sleep_count.load(), 1);
      token.reset();
    }
  }
}

#ifndef ROCKSDB_LITE

TEST_F(DBTest, LevelLimitReopen) {
  Options options = CurrentOptions();
  CreateAndReopenWithCF({"pikachu"}, options);

  const std::string value(1024 * 1024, ' ');
  int i = 0;
  while (NumTableFilesAtLevel(2, 1) == 0) {
    ASSERT_OK(Put(1, Key(i++), value));
  }

  options.num_levels = 1;
  options.max_bytes_for_level_multiplier_additional.resize(1, 1);
  Status s = TryReopenWithColumnFamilies({"default", "pikachu"}, options);
  ASSERT_EQ(s.IsInvalidArgument(), true);
  ASSERT_EQ(s.ToString(),
            "Invalid argument: db has more levels than options.num_levels");

  options.num_levels = 10;
  options.max_bytes_for_level_multiplier_additional.resize(10, 1);
  ASSERT_OK(TryReopenWithColumnFamilies({"default", "pikachu"}, options));
}
#endif  // ROCKSDB_LITE


TEST_F(DBTest, PutSingleDeleteGet) {
  do {
    CreateAndReopenWithCF({"pikachu"}, CurrentOptions());
    ASSERT_OK(Put(1, "foo", "v1"));
    ASSERT_EQ("v1", Get(1, "foo"));
    ASSERT_OK(Put(1, "foo2", "v2"));
    ASSERT_EQ("v2", Get(1, "foo2"));
    ASSERT_OK(SingleDelete(1, "foo"));
    ASSERT_EQ("NOT_FOUND", Get(1, "foo"));
    // Skip HashCuckooRep as it does not support single delete. FIFO and
    // universal compaction do not apply to the test case. Skip MergePut
    // because single delete does not get removed when it encounters a merge.
  } while (ChangeOptions(kSkipHashCuckoo | kSkipFIFOCompaction |
                         kSkipUniversalCompaction | kSkipMergePut));
}

#ifdef AWS_DO_NOT_RUN
TEST_F(DBTest, ReadFromPersistedTier) {
  do {
    Random rnd(301);
    Options options = CurrentOptions();
    for (int disableWAL = 0; disableWAL <= 1; ++disableWAL) {
      CreateAndReopenWithCF({"pikachu"}, options);
      WriteOptions wopt;
      wopt.disableWAL = (disableWAL == 1);
      // 1st round: put but not flush
      ASSERT_OK(db_->Put(wopt, handles_[1], "foo", "first"));
      ASSERT_OK(db_->Put(wopt, handles_[1], "bar", "one"));
      ASSERT_EQ("first", Get(1, "foo"));
      ASSERT_EQ("one", Get(1, "bar"));

      // Read directly from persited data.
      ReadOptions ropt;
      ropt.read_tier = kPersistedTier;
      std::string value;
      if (wopt.disableWAL) {
        // as data has not yet being flushed, we expect not found.
        ASSERT_TRUE(db_->Get(ropt, handles_[1], "foo", &value).IsNotFound());
        ASSERT_TRUE(db_->Get(ropt, handles_[1], "bar", &value).IsNotFound());
      } else {
        ASSERT_OK(db_->Get(ropt, handles_[1], "foo", &value));
        ASSERT_OK(db_->Get(ropt, handles_[1], "bar", &value));
      }

      // Multiget
      std::vector<ColumnFamilyHandle*> multiget_cfs;
      multiget_cfs.push_back(handles_[1]);
      multiget_cfs.push_back(handles_[1]);
      std::vector<Slice> multiget_keys;
      multiget_keys.push_back("foo");
      multiget_keys.push_back("bar");
      std::vector<std::string> multiget_values;
      auto statuses =
          db_->MultiGet(ropt, multiget_cfs, multiget_keys, &multiget_values);
      if (wopt.disableWAL) {
        ASSERT_TRUE(statuses[0].IsNotFound());
        ASSERT_TRUE(statuses[1].IsNotFound());
      } else {
        ASSERT_OK(statuses[0]);
        ASSERT_OK(statuses[1]);
      }

      // 2nd round: flush and put a new value in memtable.
      ASSERT_OK(Flush(1));
      ASSERT_OK(db_->Put(wopt, handles_[1], "rocksdb", "hello"));

      // once the data has been flushed, we are able to get the
      // data when kPersistedTier is used.
      ASSERT_TRUE(db_->Get(ropt, handles_[1], "foo", &value).ok());
      ASSERT_EQ(value, "first");
      ASSERT_TRUE(db_->Get(ropt, handles_[1], "bar", &value).ok());
      ASSERT_EQ(value, "one");
      if (wopt.disableWAL) {
        ASSERT_TRUE(
            db_->Get(ropt, handles_[1], "rocksdb", &value).IsNotFound());
      } else {
        ASSERT_OK(db_->Get(ropt, handles_[1], "rocksdb", &value));
        ASSERT_EQ(value, "hello");
      }

      // Expect same result in multiget
      multiget_cfs.push_back(handles_[1]);
      multiget_keys.push_back("rocksdb");
      statuses =
          db_->MultiGet(ropt, multiget_cfs, multiget_keys, &multiget_values);
      ASSERT_TRUE(statuses[0].ok());
      ASSERT_EQ("first", multiget_values[0]);
      ASSERT_TRUE(statuses[1].ok());
      ASSERT_EQ("one", multiget_values[1]);
      if (wopt.disableWAL) {
        ASSERT_TRUE(statuses[2].IsNotFound());
      } else {
        ASSERT_OK(statuses[2]);
      }

      // 3rd round: delete and flush
      ASSERT_OK(db_->Delete(wopt, handles_[1], "foo"));
      Flush(1);
      ASSERT_OK(db_->Delete(wopt, handles_[1], "bar"));

      ASSERT_TRUE(db_->Get(ropt, handles_[1], "foo", &value).IsNotFound());
      if (wopt.disableWAL) {
        // Still expect finding the value as its delete has not yet being
        // flushed.
        ASSERT_TRUE(db_->Get(ropt, handles_[1], "bar", &value).ok());
        ASSERT_EQ(value, "one");
      } else {
        ASSERT_TRUE(db_->Get(ropt, handles_[1], "bar", &value).IsNotFound());
      }
      ASSERT_TRUE(db_->Get(ropt, handles_[1], "rocksdb", &value).ok());
      ASSERT_EQ(value, "hello");

      statuses =
          db_->MultiGet(ropt, multiget_cfs, multiget_keys, &multiget_values);
      ASSERT_TRUE(statuses[0].IsNotFound());
      if (wopt.disableWAL) {
        ASSERT_TRUE(statuses[1].ok());
        ASSERT_EQ("one", multiget_values[1]);
      } else {
        ASSERT_TRUE(statuses[1].IsNotFound());
      }
      ASSERT_TRUE(statuses[2].ok());
      ASSERT_EQ("hello", multiget_values[2]);
      if (wopt.disableWAL == 0) {
        DestroyAndReopen(options);
      }
    }
  } while (ChangeOptions(kSkipHashCuckoo));
}
#endif

TEST_F(DBTest, SingleDeleteFlush) {
  // Test to check whether flushing preserves a single delete hidden
  // behind a put.
  do {
    Random rnd(301);

    Options options = CurrentOptions();
    options.disable_auto_compactions = true;
    CreateAndReopenWithCF({"pikachu"}, options);

    // Put values on second level (so that they will not be in the same
    // compaction as the other operations.
    Put(1, "foo", "first");
    Put(1, "bar", "one");
    ASSERT_OK(Flush(1));
    MoveFilesToLevel(2, 1);

    // (Single) delete hidden by a put
    SingleDelete(1, "foo");
    Put(1, "foo", "second");
    Delete(1, "bar");
    Put(1, "bar", "two");
    ASSERT_OK(Flush(1));

    SingleDelete(1, "foo");
    Delete(1, "bar");
    ASSERT_OK(Flush(1));

    dbfull()->CompactRange(CompactRangeOptions(), handles_[1], nullptr,
                           nullptr);

    ASSERT_EQ("NOT_FOUND", Get(1, "bar"));
    ASSERT_EQ("NOT_FOUND", Get(1, "foo"));
    // Skip HashCuckooRep as it does not support single delete. FIFO and
    // universal compaction do not apply to the test case. Skip MergePut
    // because merges cannot be combined with single deletions.
  } while (ChangeOptions(kSkipHashCuckoo | kSkipFIFOCompaction |
                         kSkipUniversalCompaction | kSkipMergePut));
}

TEST_F(DBTest, SingleDeletePutFlush) {
  // Single deletes that encounter the matching put in a flush should get
  // removed.
  do {
    Random rnd(301);

    Options options = CurrentOptions();
    options.disable_auto_compactions = true;
    CreateAndReopenWithCF({"pikachu"}, options);

    Put(1, "foo", Slice());
    Put(1, "a", Slice());
    SingleDelete(1, "a");
    ASSERT_OK(Flush(1));

    ASSERT_EQ("[ ]", AllEntriesFor("a", 1));
    // Skip HashCuckooRep as it does not support single delete. FIFO and
    // universal compaction do not apply to the test case. Skip MergePut
    // because merges cannot be combined with single deletions.
  } while (ChangeOptions(kSkipHashCuckoo | kSkipFIFOCompaction |
                         kSkipUniversalCompaction | kSkipMergePut));
}

// Disable because not all platform can run it.
// It requires more than 9GB memory to run it, With single allocation
// of more than 3GB.
TEST_F(DBTest, DISABLED_VeryLargeValue) {
  const size_t kValueSize = 3221225472u;  // 3GB value
  const size_t kKeySize = 8388608u;       // 8MB key
  std::string raw(kValueSize, 'v');
  std::string key1(kKeySize, 'c');
  std::string key2(kKeySize, 'd');

  Options options = CurrentOptions();
  options.env = env_;
  options.write_buffer_size = 100000;  // Small write buffer
  options.paranoid_checks = true;
  DestroyAndReopen(options);

  ASSERT_OK(Put("boo", "v1"));
  ASSERT_OK(Put("foo", "v1"));
  ASSERT_OK(Put(key1, raw));
  raw[0] = 'w';
  ASSERT_OK(Put(key2, raw));
  dbfull()->TEST_WaitForFlushMemTable();

  ASSERT_EQ(1, NumTableFilesAtLevel(0));

  std::string value;
  Status s = db_->Get(ReadOptions(), key1, &value);
  ASSERT_OK(s);
  ASSERT_EQ(kValueSize, value.size());
  ASSERT_EQ('v', value[0]);

  s = db_->Get(ReadOptions(), key2, &value);
  ASSERT_OK(s);
  ASSERT_EQ(kValueSize, value.size());
  ASSERT_EQ('w', value[0]);

  // Compact all files.
  Flush();
  db_->CompactRange(CompactRangeOptions(), nullptr, nullptr);

  // Check DB is not in read-only state.
  ASSERT_OK(Put("boo", "v1"));

  s = db_->Get(ReadOptions(), key1, &value);
  ASSERT_OK(s);
  ASSERT_EQ(kValueSize, value.size());
  ASSERT_EQ('v', value[0]);

  s = db_->Get(ReadOptions(), key2, &value);
  ASSERT_OK(s);
  ASSERT_EQ(kValueSize, value.size());
  ASSERT_EQ('w', value[0]);
}

TEST_F(DBTest, GetFromImmutableLayer) {
  do {
    Options options = CurrentOptions();
    options.env = env_;
    CreateAndReopenWithCF({"pikachu"}, options);

    ASSERT_OK(Put(1, "foo", "v1"));
    ASSERT_EQ("v1", Get(1, "foo"));

    // Block sync calls
    env_->delay_sstable_sync_.store(true, std::memory_order_release);
    Put(1, "k1", std::string(100000, 'x'));  // Fill memtable
    Put(1, "k2", std::string(100000, 'y'));  // Trigger flush
    ASSERT_EQ("v1", Get(1, "foo"));
    ASSERT_EQ("NOT_FOUND", Get(0, "foo"));
    // Release sync calls
    env_->delay_sstable_sync_.store(false, std::memory_order_release);
  } while (ChangeOptions());
}


TEST_F(DBTest, GetLevel0Ordering) {
  do {
    CreateAndReopenWithCF({"pikachu"}, CurrentOptions());
    // Check that we process level-0 files in correct order.  The code
    // below generates two level-0 files where the earlier one comes
    // before the later one in the level-0 file list since the earlier
    // one has a smaller "smallest" key.
    ASSERT_OK(Put(1, "bar", "b"));
    ASSERT_OK(Put(1, "foo", "v1"));
    ASSERT_OK(Flush(1));
    ASSERT_OK(Put(1, "foo", "v2"));
    ASSERT_OK(Flush(1));
    ASSERT_EQ("v2", Get(1, "foo"));
  } while (ChangeOptions());
}

TEST_F(DBTest, WrongLevel0Config) {
  Options options = CurrentOptions();
  Close();
  ASSERT_OK(DestroyDB(dbname_, options));
  options.level0_stop_writes_trigger = 1;
  options.level0_slowdown_writes_trigger = 2;
  options.level0_file_num_compaction_trigger = 3;
  ASSERT_OK(DB::Open(options, dbname_, &db_));
}

#ifndef ROCKSDB_LITE
TEST_F(DBTest, GetOrderedByLevels) {
  do {
    CreateAndReopenWithCF({"pikachu"}, CurrentOptions());
    ASSERT_OK(Put(1, "foo", "v1"));
    Compact(1, "a", "z");
    ASSERT_EQ("v1", Get(1, "foo"));
    ASSERT_OK(Put(1, "foo", "v2"));
    ASSERT_EQ("v2", Get(1, "foo"));
    ASSERT_OK(Flush(1));
    ASSERT_EQ("v2", Get(1, "foo"));
  } while (ChangeOptions());
}

TEST_F(DBTest, GetPicksCorrectFile) {
  do {
    CreateAndReopenWithCF({"pikachu"}, CurrentOptions());
    // Arrange to have multiple files in a non-level-0 level.
    ASSERT_OK(Put(1, "a", "va"));
    Compact(1, "a", "b");
    ASSERT_OK(Put(1, "x", "vx"));
    Compact(1, "x", "y");
    ASSERT_OK(Put(1, "f", "vf"));
    Compact(1, "f", "g");
    ASSERT_EQ("va", Get(1, "a"));
    ASSERT_EQ("vf", Get(1, "f"));
    ASSERT_EQ("vx", Get(1, "x"));
  } while (ChangeOptions());
}

TEST_F(DBTest, GetEncountersEmptyLevel) {
  do {
    Options options = CurrentOptions();
    CreateAndReopenWithCF({"pikachu"}, options);
    // Arrange for the following to happen:
    //   * sstable A in level 0
    //   * nothing in level 1
    //   * sstable B in level 2
    // Then do enough Get() calls to arrange for an automatic compaction
    // of sstable A.  A bug would cause the compaction to be marked as
    // occurring at level 1 (instead of the correct level 0).

    // Step 1: First place sstables in levels 0 and 2
    Put(1, "a", "begin");
    Put(1, "z", "end");
    ASSERT_OK(Flush(1));
    dbfull()->TEST_CompactRange(0, nullptr, nullptr, handles_[1]);
    dbfull()->TEST_CompactRange(1, nullptr, nullptr, handles_[1]);
    Put(1, "a", "begin");
    Put(1, "z", "end");
    ASSERT_OK(Flush(1));
    ASSERT_GT(NumTableFilesAtLevel(0, 1), 0);
    ASSERT_GT(NumTableFilesAtLevel(2, 1), 0);

    // Step 2: clear level 1 if necessary.
    dbfull()->TEST_CompactRange(1, nullptr, nullptr, handles_[1]);
    ASSERT_EQ(NumTableFilesAtLevel(0, 1), 1);
    ASSERT_EQ(NumTableFilesAtLevel(1, 1), 0);
    ASSERT_EQ(NumTableFilesAtLevel(2, 1), 1);

    // Step 3: read a bunch of times
    for (int i = 0; i < 1000; i++) {
      ASSERT_EQ("NOT_FOUND", Get(1, "missing"));
    }

    // Step 4: Wait for compaction to finish
    dbfull()->TEST_WaitForCompact();

    ASSERT_EQ(NumTableFilesAtLevel(0, 1), 1);  // XXX
  } while (ChangeOptions(kSkipUniversalCompaction | kSkipFIFOCompaction));
}
#endif  // ROCKSDB_LITE

TEST_F(DBTest, FlushMultipleMemtable) {
  do {
    Options options = CurrentOptions();
    WriteOptions writeOpt = WriteOptions();
    writeOpt.disableWAL = true;
    options.max_write_buffer_number = 4;
    options.min_write_buffer_number_to_merge = 3;
    options.max_write_buffer_number_to_maintain = -1;
    CreateAndReopenWithCF({"pikachu"}, options);
    ASSERT_OK(dbfull()->Put(writeOpt, handles_[1], "foo", "v1"));
    ASSERT_OK(Flush(1));
    ASSERT_OK(dbfull()->Put(writeOpt, handles_[1], "bar", "v1"));

    ASSERT_EQ("v1", Get(1, "foo"));
    ASSERT_EQ("v1", Get(1, "bar"));
    ASSERT_OK(Flush(1));
  } while (ChangeCompactOptions());
}
#ifndef ROCKSDB_LITE
TEST_F(DBTest, FlushSchedule) {
  Options options = CurrentOptions();
  options.disable_auto_compactions = true;
  options.level0_stop_writes_trigger = 1 << 10;
  options.level0_slowdown_writes_trigger = 1 << 10;
  options.min_write_buffer_number_to_merge = 1;
  options.max_write_buffer_number_to_maintain = 1;
  options.max_write_buffer_number = 2;
  options.write_buffer_size = 120 * 1024;
  CreateAndReopenWithCF({"pikachu"}, options);
  std::vector<port::Thread> threads;

  std::atomic<int> thread_num(0);
  // each column family will have 5 thread, each thread generating 2 memtables.
  // each column family should end up with 10 table files
  std::function<void()> fill_memtable_func = [&]() {
    int a = thread_num.fetch_add(1);
    Random rnd(a);
    WriteOptions wo;
    // this should fill up 2 memtables
    for (int k = 0; k < 5000; ++k) {
      ASSERT_OK(db_->Put(wo, handles_[a & 1], RandomString(&rnd, 13), ""));
    }
  };

  for (int i = 0; i < 10; ++i) {
    threads.emplace_back(fill_memtable_func);
  }

  for (auto& t : threads) {
    t.join();
  }

  auto default_tables = GetNumberOfSstFilesForColumnFamily(db_, "default");
  auto pikachu_tables = GetNumberOfSstFilesForColumnFamily(db_, "pikachu");
  ASSERT_LE(default_tables, static_cast<uint64_t>(10));
  ASSERT_GT(default_tables, static_cast<uint64_t>(0));
  ASSERT_LE(pikachu_tables, static_cast<uint64_t>(10));
  ASSERT_GT(pikachu_tables, static_cast<uint64_t>(0));
}
#endif  // ROCKSDB_LITE

namespace {
class KeepFilter : public CompactionFilter {
 public:
  virtual bool Filter(int level, const Slice& key, const Slice& value,
                      std::string* new_value,
                      bool* value_changed) const override {
    return false;
  }

  virtual const char* Name() const override { return "KeepFilter"; }
};

class KeepFilterFactory : public CompactionFilterFactory {
 public:
  explicit KeepFilterFactory(bool check_context = false)
      : check_context_(check_context) {}

  virtual std::unique_ptr<CompactionFilter> CreateCompactionFilter(
      const CompactionFilter::Context& context) override {
    if (check_context_) {
      EXPECT_EQ(expect_full_compaction_.load(), context.is_full_compaction);
      EXPECT_EQ(expect_manual_compaction_.load(), context.is_manual_compaction);
    }
    return std::unique_ptr<CompactionFilter>(new KeepFilter());
  }

  virtual const char* Name() const override { return "KeepFilterFactory"; }
  bool check_context_;
  std::atomic_bool expect_full_compaction_;
  std::atomic_bool expect_manual_compaction_;
};

class DelayFilter : public CompactionFilter {
 public:
  explicit DelayFilter(DBTestBase* d) : db_test(d) {}
  virtual bool Filter(int level, const Slice& key, const Slice& value,
                      std::string* new_value,
                      bool* value_changed) const override {
    db_test->env_->addon_time_.fetch_add(1000);
    return true;
  }

  virtual const char* Name() const override { return "DelayFilter"; }

 private:
  DBTestBase* db_test;
};

class DelayFilterFactory : public CompactionFilterFactory {
 public:
  explicit DelayFilterFactory(DBTestBase* d) : db_test(d) {}
  virtual std::unique_ptr<CompactionFilter> CreateCompactionFilter(
      const CompactionFilter::Context& context) override {
    return std::unique_ptr<CompactionFilter>(new DelayFilter(db_test));
  }

  virtual const char* Name() const override { return "DelayFilterFactory"; }

 private:
  DBTestBase* db_test;
};
}  // namespace

#ifndef ROCKSDB_LITE

static std::string CompressibleString(Random* rnd, int len) {
  std::string r;
  test::CompressibleString(rnd, 0.8, len, &r);
  return r;
}
#endif  // ROCKSDB_LITE

TEST_F(DBTest, FailMoreDbPaths) {
  Options options = CurrentOptions();
  options.db_paths.emplace_back(dbname_, 10000000);
  options.db_paths.emplace_back(dbname_ + "_2", 1000000);
  options.db_paths.emplace_back(dbname_ + "_3", 1000000);
  options.db_paths.emplace_back(dbname_ + "_4", 1000000);
  options.db_paths.emplace_back(dbname_ + "_5", 1000000);
  ASSERT_TRUE(TryReopen(options).IsNotSupported());
}

void CheckColumnFamilyMeta(const ColumnFamilyMetaData& cf_meta) {
  uint64_t cf_size = 0;
  uint64_t cf_csize = 0;
  size_t file_count = 0;
  for (auto level_meta : cf_meta.levels) {
    uint64_t level_size = 0;
    uint64_t level_csize = 0;
    file_count += level_meta.files.size();
    for (auto file_meta : level_meta.files) {
      level_size += file_meta.size;
    }
    ASSERT_EQ(level_meta.size, level_size);
    cf_size += level_size;
    cf_csize += level_csize;
  }
  ASSERT_EQ(cf_meta.file_count, file_count);
  ASSERT_EQ(cf_meta.size, cf_size);
}

#ifndef ROCKSDB_LITE
TEST_F(DBTest, ColumnFamilyMetaDataTest) {
  Options options = CurrentOptions();
  options.create_if_missing = true;
  DestroyAndReopen(options);

  Random rnd(301);
  int key_index = 0;
  ColumnFamilyMetaData cf_meta;
  for (int i = 0; i < 100; ++i) {
    GenerateNewFile(&rnd, &key_index);
    db_->GetColumnFamilyMetaData(&cf_meta);
    CheckColumnFamilyMeta(cf_meta);
  }
}

namespace {
void MinLevelHelper(DBTest* self, Options& options) {
  Random rnd(301);

  for (int num = 0; num < options.level0_file_num_compaction_trigger - 1;
       num++) {
    std::vector<std::string> values;
    // Write 120KB (12 values, each 10K)
    for (int i = 0; i < 12; i++) {
      values.push_back(DBTestBase::RandomString(&rnd, 10000));
      ASSERT_OK(self->Put(DBTestBase::Key(i), values[i]));
    }
    self->dbfull()->TEST_WaitForFlushMemTable();
    ASSERT_EQ(self->NumTableFilesAtLevel(0), num + 1);
  }

  // generate one more file in level-0, and should trigger level-0 compaction
  std::vector<std::string> values;
  for (int i = 0; i < 12; i++) {
    values.push_back(DBTestBase::RandomString(&rnd, 10000));
    ASSERT_OK(self->Put(DBTestBase::Key(i), values[i]));
  }
  self->dbfull()->TEST_WaitForCompact();

  ASSERT_EQ(self->NumTableFilesAtLevel(0), 0);
  ASSERT_EQ(self->NumTableFilesAtLevel(1), 1);
}

// returns false if the calling-Test should be skipped
bool MinLevelToCompress(CompressionType& type, Options& options, int wbits,
                        int lev, int strategy) {
  fprintf(stderr,
          "Test with compression options : window_bits = %d, level =  %d, "
          "strategy = %d}\n",
          wbits, lev, strategy);
  options.write_buffer_size = 100 << 10;  // 100KB
  options.arena_block_size = 4096;
  options.num_levels = 3;
  options.level0_file_num_compaction_trigger = 3;
  options.create_if_missing = true;

  if (Snappy_Supported()) {
    type = kSnappyCompression;
    fprintf(stderr, "using snappy\n");
  } else if (Zlib_Supported()) {
    type = kZlibCompression;
    fprintf(stderr, "using zlib\n");
  } else if (BZip2_Supported()) {
    type = kBZip2Compression;
    fprintf(stderr, "using bzip2\n");
  } else if (LZ4_Supported()) {
    type = kLZ4Compression;
    fprintf(stderr, "using lz4\n");
  } else if (XPRESS_Supported()) {
    type = kXpressCompression;
    fprintf(stderr, "using xpress\n");
  } else if (ZSTD_Supported()) {
    type = kZSTD;
    fprintf(stderr, "using ZSTD\n");
  } else {
    fprintf(stderr, "skipping test, compression disabled\n");
    return false;
  }
  options.compression_per_level.resize(options.num_levels);

  // do not compress L0
  for (int i = 0; i < 1; i++) {
    options.compression_per_level[i] = kNoCompression;
  }
  for (int i = 1; i < options.num_levels; i++) {
    options.compression_per_level[i] = type;
  }
  return true;
}
}  // namespace

TEST_F(DBTest, MinLevelToCompress1) {
  Options options = CurrentOptions();
  CompressionType type = kSnappyCompression;
  if (!MinLevelToCompress(type, options, -14, -1, 0)) {
    return;
  }
  Reopen(options);
  MinLevelHelper(this, options);

  // do not compress L0 and L1
  for (int i = 0; i < 2; i++) {
    options.compression_per_level[i] = kNoCompression;
  }
  for (int i = 2; i < options.num_levels; i++) {
    options.compression_per_level[i] = type;
  }
  DestroyAndReopen(options);
  MinLevelHelper(this, options);
}

TEST_F(DBTest, MinLevelToCompress2) {
  Options options = CurrentOptions();
  CompressionType type = kSnappyCompression;
  if (!MinLevelToCompress(type, options, 15, -1, 0)) {
    return;
  }
  Reopen(options);
  MinLevelHelper(this, options);

  // do not compress L0 and L1
  for (int i = 0; i < 2; i++) {
    options.compression_per_level[i] = kNoCompression;
  }
  for (int i = 2; i < options.num_levels; i++) {
    options.compression_per_level[i] = type;
  }
  DestroyAndReopen(options);
  MinLevelHelper(this, options);
}

// This test may fail because of a legit case that multiple L0 files
// are trivial moved to L1.
TEST_F(DBTest, DISABLED_RepeatedWritesToSameKey) {
  do {
    Options options = CurrentOptions();
    options.env = env_;
    options.write_buffer_size = 100000;  // Small write buffer
    CreateAndReopenWithCF({"pikachu"}, options);

    // We must have at most one file per level except for level-0,
    // which may have up to kL0_StopWritesTrigger files.
    const int kMaxFiles =
        options.num_levels + options.level0_stop_writes_trigger;

    Random rnd(301);
    std::string value =
        RandomString(&rnd, static_cast<int>(2 * options.write_buffer_size));
    for (int i = 0; i < 5 * kMaxFiles; i++) {
      ASSERT_OK(Put(1, "key", value));
      ASSERT_LE(TotalTableFiles(1), kMaxFiles);
    }
  } while (ChangeCompactOptions());
}
#endif  // ROCKSDB_LITE

TEST_F(DBTest, SparseMerge) {
  do {
    Options options = CurrentOptions();
    options.compression = kNoCompression;
    CreateAndReopenWithCF({"pikachu"}, options);

    FillLevels("A", "Z", 1);

    // Suppose there is:
    //    small amount of data with prefix A
    //    large amount of data with prefix B
    //    small amount of data with prefix C
    // and that recent updates have made small changes to all three prefixes.
    // Check that we do not do a compaction that merges all of B in one shot.
    const std::string value(1000, 'x');
    Put(1, "A", "va");
    // Write approximately 100MB of "B" values
    for (int i = 0; i < 100000; i++) {
      char key[100];
      snprintf(key, sizeof(key), "B%010d", i);
      Put(1, key, value);
    }
    Put(1, "C", "vc");
    ASSERT_OK(Flush(1));
    dbfull()->TEST_CompactRange(0, nullptr, nullptr, handles_[1]);

    // Make sparse update
    Put(1, "A", "va2");
    Put(1, "B100", "bvalue2");
    Put(1, "C", "vc2");
    ASSERT_OK(Flush(1));

    // Compactions should not cause us to create a situation where
    // a file overlaps too much data at the next level.
    ASSERT_LE(dbfull()->TEST_MaxNextLevelOverlappingBytes(handles_[1]),
              20 * 1048576);
    dbfull()->TEST_CompactRange(0, nullptr, nullptr);
    ASSERT_LE(dbfull()->TEST_MaxNextLevelOverlappingBytes(handles_[1]),
              20 * 1048576);
    dbfull()->TEST_CompactRange(1, nullptr, nullptr);
    ASSERT_LE(dbfull()->TEST_MaxNextLevelOverlappingBytes(handles_[1]),
              20 * 1048576);
  } while (ChangeCompactOptions());
}

#ifndef ROCKSDB_LITE
static bool Between(uint64_t val, uint64_t low, uint64_t high) {
  bool result = (val >= low) && (val <= high);
  if (!result) {
    fprintf(stderr, "Value %llu is not in range [%llu, %llu]\n",
            (unsigned long long)(val), (unsigned long long)(low),
            (unsigned long long)(high));
  }
  return result;
}

TEST_F(DBTest, ApproximateSizesMemTable) {
  Options options = CurrentOptions();
  options.write_buffer_size = 100000000;  // Large write buffer
  options.compression = kNoCompression;
  options.create_if_missing = true;
  DestroyAndReopen(options);

  const int N = 128;
  Random rnd(301);
  for (int i = 0; i < N; i++) {
    ASSERT_OK(Put(Key(i), RandomString(&rnd, 1024)));
  }

  uint64_t size;
  std::string start = Key(50);
  std::string end = Key(60);
  Range r(start, end);
  uint8_t include_both = DB::SizeApproximationFlags::INCLUDE_FILES |
                         DB::SizeApproximationFlags::INCLUDE_MEMTABLES;
  db_->GetApproximateSizes(&r, 1, &size, include_both);
  ASSERT_GT(size, 6000);
  ASSERT_LT(size, 204800);
  // Zero if not including mem table
  db_->GetApproximateSizes(&r, 1, &size);
  ASSERT_EQ(size, 0);

  start = Key(500);
  end = Key(600);
  r = Range(start, end);
  db_->GetApproximateSizes(&r, 1, &size, include_both);
  ASSERT_EQ(size, 0);

  for (int i = 0; i < N; i++) {
    ASSERT_OK(Put(Key(1000 + i), RandomString(&rnd, 1024)));
  }

  start = Key(500);
  end = Key(600);
  r = Range(start, end);
  db_->GetApproximateSizes(&r, 1, &size, include_both);
  ASSERT_EQ(size, 0);

  start = Key(100);
  end = Key(1020);
  r = Range(start, end);
  db_->GetApproximateSizes(&r, 1, &size, include_both);
  ASSERT_GT(size, 6000);

  options.max_write_buffer_number = 8;
  options.min_write_buffer_number_to_merge = 5;
  options.write_buffer_size = 1024 * N;  // Not very large
  DestroyAndReopen(options);

  int keys[N * 3];
  for (int i = 0; i < N; i++) {
    keys[i * 3] = i * 5;
    keys[i * 3 + 1] = i * 5 + 1;
    keys[i * 3 + 2] = i * 5 + 2;
  }
  std::random_shuffle(std::begin(keys), std::end(keys));

  for (int i = 0; i < N * 3; i++) {
    ASSERT_OK(Put(Key(keys[i] + 1000), RandomString(&rnd, 1024)));
  }

  start = Key(100);
  end = Key(300);
  r = Range(start, end);
  db_->GetApproximateSizes(&r, 1, &size, include_both);
  ASSERT_EQ(size, 0);

  start = Key(1050);
  end = Key(1080);
  r = Range(start, end);
  db_->GetApproximateSizes(&r, 1, &size, include_both);
  ASSERT_GT(size, 6000);

  start = Key(2100);
  end = Key(2300);
  r = Range(start, end);
  db_->GetApproximateSizes(&r, 1, &size, include_both);
  ASSERT_EQ(size, 0);

  start = Key(1050);
  end = Key(1080);
  r = Range(start, end);
  uint64_t size_with_mt, size_without_mt;
  db_->GetApproximateSizes(&r, 1, &size_with_mt, include_both);
  ASSERT_GT(size_with_mt, 6000);
  db_->GetApproximateSizes(&r, 1, &size_without_mt);
  ASSERT_EQ(size_without_mt, 0);

  Flush();

  for (int i = 0; i < N; i++) {
    ASSERT_OK(Put(Key(i + 1000), RandomString(&rnd, 1024)));
  }

  start = Key(1050);
  end = Key(1080);
  r = Range(start, end);
  db_->GetApproximateSizes(&r, 1, &size_with_mt, include_both);
  db_->GetApproximateSizes(&r, 1, &size_without_mt);
  ASSERT_GT(size_with_mt, size_without_mt);
  ASSERT_GT(size_without_mt, 6000);
}

TEST_F(DBTest, GetApproximateMemTableStats) {
  Options options = CurrentOptions();
  options.write_buffer_size = 100000000;
  options.compression = kNoCompression;
  options.create_if_missing = true;
  DestroyAndReopen(options);

  const int N = 128;
  Random rnd(301);
  for (int i = 0; i < N; i++) {
    ASSERT_OK(Put(Key(i), RandomString(&rnd, 1024)));
  }

  uint64_t count;
  uint64_t size;

  std::string start = Key(50);
  std::string end = Key(60);
  Range r(start, end);
  db_->GetApproximateMemTableStats(r, &count, &size);
  ASSERT_GT(count, 0);
  ASSERT_LE(count, N);
  ASSERT_GT(size, 6000);
  ASSERT_LT(size, 204800);

  start = Key(500);
  end = Key(600);
  r = Range(start, end);
  db_->GetApproximateMemTableStats(r, &count, &size);
  ASSERT_EQ(count, 0);
  ASSERT_EQ(size, 0);

  Flush();

  start = Key(50);
  end = Key(60);
  r = Range(start, end);
  db_->GetApproximateMemTableStats(r, &count, &size);
  ASSERT_EQ(count, 0);
  ASSERT_EQ(size, 0);

  for (int i = 0; i < N; i++) {
    ASSERT_OK(Put(Key(1000 + i), RandomString(&rnd, 1024)));
  }

  start = Key(100);
  end = Key(1020);
  r = Range(start, end);
  db_->GetApproximateMemTableStats(r, &count, &size);
  ASSERT_GT(count, 20);
  ASSERT_GT(size, 6000);
}

TEST_F(DBTest, ApproximateSizes) {
  do {
    Options options = CurrentOptions();
    options.write_buffer_size = 100000000;  // Large write buffer
    options.compression = kNoCompression;
    options.create_if_missing = true;
    DestroyAndReopen(options);
    CreateAndReopenWithCF({"pikachu"}, options);

    ASSERT_TRUE(Between(Size("", "xyz", 1), 0, 0));
    ReopenWithColumnFamilies({"default", "pikachu"}, options);
    ASSERT_TRUE(Between(Size("", "xyz", 1), 0, 0));

    // Write 8MB (80 values, each 100K)
    ASSERT_EQ(NumTableFilesAtLevel(0, 1), 0);
    const int N = 80;
    static const int S1 = 100000;
    static const int S2 = 105000;  // Allow some expansion from metadata
    Random rnd(301);
    for (int i = 0; i < N; i++) {
      ASSERT_OK(Put(1, Key(i), RandomString(&rnd, S1)));
    }

    // 0 because GetApproximateSizes() does not account for memtable space
    ASSERT_TRUE(Between(Size("", Key(50), 1), 0, 0));

    // Check sizes across recovery by reopening a few times
    for (int run = 0; run < 3; run++) {
      ReopenWithColumnFamilies({"default", "pikachu"}, options);

      for (int compact_start = 0; compact_start < N; compact_start += 10) {
        for (int i = 0; i < N; i += 10) {
          ASSERT_TRUE(Between(Size("", Key(i), 1), S1 * i, S2 * i));
          ASSERT_TRUE(Between(Size("", Key(i) + ".suffix", 1), S1 * (i + 1),
                              S2 * (i + 1)));
          ASSERT_TRUE(Between(Size(Key(i), Key(i + 10), 1), S1 * 10, S2 * 10));
        }
        ASSERT_TRUE(Between(Size("", Key(50), 1), S1 * 50, S2 * 50));
        ASSERT_TRUE(
            Between(Size("", Key(50) + ".suffix", 1), S1 * 50, S2 * 50));

        std::string cstart_str = Key(compact_start);
        std::string cend_str = Key(compact_start + 9);
        Slice cstart = cstart_str;
        Slice cend = cend_str;
        dbfull()->TEST_CompactRange(0, &cstart, &cend, handles_[1]);
      }

      ASSERT_EQ(NumTableFilesAtLevel(0, 1), 0);
      ASSERT_GT(NumTableFilesAtLevel(1, 1), 0);
    }
    // ApproximateOffsetOf() is not yet implemented in plain table format.
  } while (ChangeOptions(kSkipUniversalCompaction | kSkipFIFOCompaction |
                         kSkipPlainTable | kSkipHashIndex));
}

TEST_F(DBTest, ApproximateSizes_MixOfSmallAndLarge) {
  do {
    Options options = CurrentOptions();
    options.compression = kNoCompression;
    CreateAndReopenWithCF({"pikachu"}, options);

    Random rnd(301);
    std::string big1 = RandomString(&rnd, 100000);
    ASSERT_OK(Put(1, Key(0), RandomString(&rnd, 10000)));
    ASSERT_OK(Put(1, Key(1), RandomString(&rnd, 10000)));
    ASSERT_OK(Put(1, Key(2), big1));
    ASSERT_OK(Put(1, Key(3), RandomString(&rnd, 10000)));
    ASSERT_OK(Put(1, Key(4), big1));
    ASSERT_OK(Put(1, Key(5), RandomString(&rnd, 10000)));
    ASSERT_OK(Put(1, Key(6), RandomString(&rnd, 300000)));
    ASSERT_OK(Put(1, Key(7), RandomString(&rnd, 10000)));

    // Check sizes across recovery by reopening a few times
    for (int run = 0; run < 3; run++) {
      ReopenWithColumnFamilies({"default", "pikachu"}, options);

      ASSERT_TRUE(Between(Size("", Key(0), 1), 0, 0));
      ASSERT_TRUE(Between(Size("", Key(1), 1), 10000, 11000));
      ASSERT_TRUE(Between(Size("", Key(2), 1), 20000, 21000));
      ASSERT_TRUE(Between(Size("", Key(3), 1), 120000, 121000));
      ASSERT_TRUE(Between(Size("", Key(4), 1), 130000, 131000));
      ASSERT_TRUE(Between(Size("", Key(5), 1), 230000, 231000));
      ASSERT_TRUE(Between(Size("", Key(6), 1), 240000, 241000));
      ASSERT_TRUE(Between(Size("", Key(7), 1), 540000, 541000));
      ASSERT_TRUE(Between(Size("", Key(8), 1), 550000, 560000));

      ASSERT_TRUE(Between(Size(Key(3), Key(5), 1), 110000, 111000));

      dbfull()->TEST_CompactRange(0, nullptr, nullptr, handles_[1]);
    }
    // ApproximateOffsetOf() is not yet implemented in plain table format.
  } while (ChangeOptions(kSkipPlainTable));
}
#endif  // ROCKSDB_LITE

#ifndef ROCKSDB_LITE
TEST_F(DBTest, Snapshot) {
  anon::OptionsOverride options_override;
  options_override.skip_policy = kSkipNoSnapshot;
  do {
    CreateAndReopenWithCF({"pikachu"}, CurrentOptions(options_override));
    Put(0, "foo", "0v1");
    Put(1, "foo", "1v1");

    const Snapshot* s1 = db_->GetSnapshot();
    ASSERT_EQ(1U, GetNumSnapshots());
    uint64_t time_snap1 = GetTimeOldestSnapshots();
    ASSERT_GT(time_snap1, 0U);
    Put(0, "foo", "0v2");
    Put(1, "foo", "1v2");

    env_->addon_time_.fetch_add(1);

    const Snapshot* s2 = db_->GetSnapshot();
    ASSERT_EQ(2U, GetNumSnapshots());
    ASSERT_EQ(time_snap1, GetTimeOldestSnapshots());
    Put(0, "foo", "0v3");
    Put(1, "foo", "1v3");

    {
      ManagedSnapshot s3(db_);
      ASSERT_EQ(3U, GetNumSnapshots());
      ASSERT_EQ(time_snap1, GetTimeOldestSnapshots());

      Put(0, "foo", "0v4");
      Put(1, "foo", "1v4");
      ASSERT_EQ("0v1", Get(0, "foo", s1));
      ASSERT_EQ("1v1", Get(1, "foo", s1));
      ASSERT_EQ("0v2", Get(0, "foo", s2));
      ASSERT_EQ("1v2", Get(1, "foo", s2));
      ASSERT_EQ("0v3", Get(0, "foo", s3.snapshot()));
      ASSERT_EQ("1v3", Get(1, "foo", s3.snapshot()));
      ASSERT_EQ("0v4", Get(0, "foo"));
      ASSERT_EQ("1v4", Get(1, "foo"));
    }

    ASSERT_EQ(2U, GetNumSnapshots());
    ASSERT_EQ(time_snap1, GetTimeOldestSnapshots());
    ASSERT_EQ("0v1", Get(0, "foo", s1));
    ASSERT_EQ("1v1", Get(1, "foo", s1));
    ASSERT_EQ("0v2", Get(0, "foo", s2));
    ASSERT_EQ("1v2", Get(1, "foo", s2));
    ASSERT_EQ("0v4", Get(0, "foo"));
    ASSERT_EQ("1v4", Get(1, "foo"));

    db_->ReleaseSnapshot(s1);
    ASSERT_EQ("0v2", Get(0, "foo", s2));
    ASSERT_EQ("1v2", Get(1, "foo", s2));
    ASSERT_EQ("0v4", Get(0, "foo"));
    ASSERT_EQ("1v4", Get(1, "foo"));
    ASSERT_EQ(1U, GetNumSnapshots());
    ASSERT_LE(time_snap1, GetTimeOldestSnapshots());

    db_->ReleaseSnapshot(s2);
    ASSERT_EQ(0U, GetNumSnapshots());
    ASSERT_EQ("0v4", Get(0, "foo"));
    ASSERT_EQ("1v4", Get(1, "foo"));
  } while (ChangeOptions(kSkipHashCuckoo));
}

TEST_F(DBTest, HiddenValuesAreRemoved) {
  anon::OptionsOverride options_override;
  options_override.skip_policy = kSkipNoSnapshot;
  do {
    Options options = CurrentOptions(options_override);
    CreateAndReopenWithCF({"pikachu"}, options);
    Random rnd(301);
    FillLevels("a", "z", 1);

    std::string big = RandomString(&rnd, 50000);
    Put(1, "foo", big);
    Put(1, "pastfoo", "v");
    const Snapshot* snapshot = db_->GetSnapshot();
    Put(1, "foo", "tiny");
    Put(1, "pastfoo2", "v2");  // Advance sequence number one more

    ASSERT_OK(Flush(1));
    ASSERT_GT(NumTableFilesAtLevel(0, 1), 0);

    ASSERT_EQ(big, Get(1, "foo", snapshot));
    ASSERT_TRUE(Between(Size("", "pastfoo", 1), 50000, 60000));
    db_->ReleaseSnapshot(snapshot);
    ASSERT_EQ(AllEntriesFor("foo", 1), "[ tiny, " + big + " ]");
    Slice x("x");
    dbfull()->TEST_CompactRange(0, nullptr, &x, handles_[1]);
    ASSERT_EQ(AllEntriesFor("foo", 1), "[ tiny ]");
    ASSERT_EQ(NumTableFilesAtLevel(0, 1), 0);
    ASSERT_GE(NumTableFilesAtLevel(1, 1), 1);
    dbfull()->TEST_CompactRange(1, nullptr, &x, handles_[1]);
    ASSERT_EQ(AllEntriesFor("foo", 1), "[ tiny ]");

    ASSERT_TRUE(Between(Size("", "pastfoo", 1), 0, 1000));
    // ApproximateOffsetOf() is not yet implemented in plain table format,
    // which is used by Size().
    // skip HashCuckooRep as it does not support snapshot
  } while (ChangeOptions(kSkipUniversalCompaction | kSkipFIFOCompaction |
                         kSkipPlainTable | kSkipHashCuckoo));
}
#endif  // ROCKSDB_LITE

TEST_F(DBTest, UnremovableSingleDelete) {
  // If we compact:
  //
  // Put(A, v1) Snapshot SingleDelete(A) Put(A, v2)
  //
  // We do not want to end up with:
  //
  // Put(A, v1) Snapshot Put(A, v2)
  //
  // Because a subsequent SingleDelete(A) would delete the Put(A, v2)
  // but not Put(A, v1), so Get(A) would return v1.
  anon::OptionsOverride options_override;
  options_override.skip_policy = kSkipNoSnapshot;
  do {
    Options options = CurrentOptions(options_override);
    options.disable_auto_compactions = true;
    CreateAndReopenWithCF({"pikachu"}, options);

    Put(1, "foo", "first");
    const Snapshot* snapshot = db_->GetSnapshot();
    SingleDelete(1, "foo");
    Put(1, "foo", "second");
    ASSERT_OK(Flush(1));

    ASSERT_EQ("first", Get(1, "foo", snapshot));
    ASSERT_EQ("second", Get(1, "foo"));

    dbfull()->CompactRange(CompactRangeOptions(), handles_[1], nullptr,
                           nullptr);
    ASSERT_EQ("[ second, SDEL, first ]", AllEntriesFor("foo", 1));

    SingleDelete(1, "foo");

    ASSERT_EQ("first", Get(1, "foo", snapshot));
    ASSERT_EQ("NOT_FOUND", Get(1, "foo"));

    dbfull()->CompactRange(CompactRangeOptions(), handles_[1], nullptr,
                           nullptr);

    ASSERT_EQ("first", Get(1, "foo", snapshot));
    ASSERT_EQ("NOT_FOUND", Get(1, "foo"));
    db_->ReleaseSnapshot(snapshot);
    // Skip HashCuckooRep as it does not support single delete.  FIFO and
    // universal compaction do not apply to the test case.  Skip MergePut
    // because single delete does not get removed when it encounters a merge.
  } while (ChangeOptions(kSkipHashCuckoo | kSkipFIFOCompaction |
                         kSkipUniversalCompaction | kSkipMergePut));
}

#ifndef ROCKSDB_LITE
TEST_F(DBTest, DeletionMarkers1) {
  Options options = CurrentOptions();
  options.max_background_flushes = 0;
  CreateAndReopenWithCF({"pikachu"}, options);
  Put(1, "foo", "v1");
  ASSERT_OK(Flush(1));
  const int last = 2;
  MoveFilesToLevel(last, 1);
  // foo => v1 is now in last level
  ASSERT_EQ(NumTableFilesAtLevel(last, 1), 1);

  // Place a table at level last-1 to prevent merging with preceding mutation
  Put(1, "a", "begin");
  Put(1, "z", "end");
  Flush(1);
  MoveFilesToLevel(last - 1, 1);
  ASSERT_EQ(NumTableFilesAtLevel(last, 1), 1);
  ASSERT_EQ(NumTableFilesAtLevel(last - 1, 1), 1);

  Delete(1, "foo");
  Put(1, "foo", "v2");
  ASSERT_EQ(AllEntriesFor("foo", 1), "[ v2, DEL, v1 ]");
  ASSERT_OK(Flush(1));  // Moves to level last-2
  ASSERT_EQ(AllEntriesFor("foo", 1), "[ v2, v1 ]");
  Slice z("z");
  dbfull()->TEST_CompactRange(last - 2, nullptr, &z, handles_[1]);
  // DEL eliminated, but v1 remains because we aren't compacting that level
  // (DEL can be eliminated because v2 hides v1).
  ASSERT_EQ(AllEntriesFor("foo", 1), "[ v2, v1 ]");
  dbfull()->TEST_CompactRange(last - 1, nullptr, nullptr, handles_[1]);
  // Merging last-1 w/ last, so we are the base level for "foo", so
  // DEL is removed.  (as is v1).
  ASSERT_EQ(AllEntriesFor("foo", 1), "[ v2 ]");
}

TEST_F(DBTest, DeletionMarkers2) {
  Options options = CurrentOptions();
  CreateAndReopenWithCF({"pikachu"}, options);
  Put(1, "foo", "v1");
  ASSERT_OK(Flush(1));
  const int last = 2;
  MoveFilesToLevel(last, 1);
  // foo => v1 is now in last level
  ASSERT_EQ(NumTableFilesAtLevel(last, 1), 1);

  // Place a table at level last-1 to prevent merging with preceding mutation
  Put(1, "a", "begin");
  Put(1, "z", "end");
  Flush(1);
  MoveFilesToLevel(last - 1, 1);
  ASSERT_EQ(NumTableFilesAtLevel(last, 1), 1);
  ASSERT_EQ(NumTableFilesAtLevel(last - 1, 1), 1);

  Delete(1, "foo");
  ASSERT_EQ(AllEntriesFor("foo", 1), "[ DEL, v1 ]");
  ASSERT_OK(Flush(1));  // Moves to level last-2
  ASSERT_EQ(AllEntriesFor("foo", 1), "[ DEL, v1 ]");
  dbfull()->TEST_CompactRange(last - 2, nullptr, nullptr, handles_[1]);
  // DEL kept: "last" file overlaps
  ASSERT_EQ(AllEntriesFor("foo", 1), "[ DEL, v1 ]");
  dbfull()->TEST_CompactRange(last - 1, nullptr, nullptr, handles_[1]);
  // Merging last-1 w/ last, so we are the base level for "foo", so
  // DEL is removed.  (as is v1).
  ASSERT_EQ(AllEntriesFor("foo", 1), "[ ]");
}

TEST_F(DBTest, OverlapInLevel0) {
  do {
    Options options = CurrentOptions();
    CreateAndReopenWithCF({"pikachu"}, options);

    // Fill levels 1 and 2 to disable the pushing of new memtables to levels >
    // 0.
    ASSERT_OK(Put(1, "100", "v100"));
    ASSERT_OK(Put(1, "999", "v999"));
    Flush(1);
    MoveFilesToLevel(2, 1);
    ASSERT_OK(Delete(1, "100"));
    ASSERT_OK(Delete(1, "999"));
    Flush(1);
    MoveFilesToLevel(1, 1);
    ASSERT_EQ("0,1,1", FilesPerLevel(1));

    // Make files spanning the following ranges in level-0:
    //  files[0]  200 .. 900
    //  files[1]  300 .. 500
    // Note that files are sorted by smallest key.
    ASSERT_OK(Put(1, "300", "v300"));
    ASSERT_OK(Put(1, "500", "v500"));
    Flush(1);
    ASSERT_OK(Put(1, "200", "v200"));
    ASSERT_OK(Put(1, "600", "v600"));
    ASSERT_OK(Put(1, "900", "v900"));
    Flush(1);
    ASSERT_EQ("2,1,1", FilesPerLevel(1));

    // Compact away the placeholder files we created initially
    dbfull()->TEST_CompactRange(1, nullptr, nullptr, handles_[1]);
    dbfull()->TEST_CompactRange(2, nullptr, nullptr, handles_[1]);
    ASSERT_EQ("2", FilesPerLevel(1));

    // Do a memtable compaction.  Before bug-fix, the compaction would
    // not detect the overlap with level-0 files and would incorrectly place
    // the deletion in a deeper level.
    ASSERT_OK(Delete(1, "600"));
    Flush(1);
    ASSERT_EQ("3", FilesPerLevel(1));
    ASSERT_EQ("NOT_FOUND", Get(1, "600"));
  } while (ChangeOptions(kSkipUniversalCompaction | kSkipFIFOCompaction));
}
#endif  // ROCKSDB_LITE

TEST_F(DBTest, ComparatorCheck) {
  class NewComparator : public Comparator {
   public:
    virtual const char* Name() const override {
      return "rocksdb.NewComparator";
    }
    virtual int Compare(const Slice& a, const Slice& b) const override {
      return BytewiseComparator()->Compare(a, b);
    }
    virtual void FindShortestSeparator(std::string* s,
                                       const Slice& l) const override {
      BytewiseComparator()->FindShortestSeparator(s, l);
    }
    virtual void FindShortSuccessor(std::string* key) const override {
      BytewiseComparator()->FindShortSuccessor(key);
    }
  };
  Options new_options, options;
  NewComparator cmp;
  do {
    options = CurrentOptions();
    CreateAndReopenWithCF({"pikachu"}, options);
    new_options = CurrentOptions();
    new_options.comparator = &cmp;
    // only the non-default column family has non-matching comparator
    Status s = TryReopenWithColumnFamilies(
        {"default", "pikachu"}, std::vector<Options>({options, new_options}));
    ASSERT_TRUE(!s.ok());
    ASSERT_TRUE(s.ToString().find("comparator") != std::string::npos)
        << s.ToString();
  } while (ChangeCompactOptions());
}

TEST_F(DBTest, CustomComparator) {
  class NumberComparator : public Comparator {
   public:
    virtual const char* Name() const override {
      return "test.NumberComparator";
    }
    virtual int Compare(const Slice& a, const Slice& b) const override {
      return ToNumber(a) - ToNumber(b);
    }
    virtual void FindShortestSeparator(std::string* s,
                                       const Slice& l) const override {
      ToNumber(*s);  // Check format
      ToNumber(l);   // Check format
    }
    virtual void FindShortSuccessor(std::string* key) const override {
      ToNumber(*key);  // Check format
    }

   private:
    static int ToNumber(const Slice& x) {
      // Check that there are no extra characters.
      EXPECT_TRUE(x.size() >= 2 && x[0] == '[' && x[x.size() - 1] == ']')
          << EscapeString(x);
      int val;
      char ignored;
      EXPECT_TRUE(sscanf(x.ToString().c_str(), "[%i]%c", &val, &ignored) == 1)
          << EscapeString(x);
      return val;
    }
  };
  Options new_options;
  NumberComparator cmp;
  do {
    new_options = CurrentOptions();
    new_options.create_if_missing = true;
    new_options.comparator = &cmp;
    new_options.write_buffer_size = 4096;  // Compact more often
    new_options.arena_block_size = 4096;
    new_options = CurrentOptions(new_options);
    DestroyAndReopen(new_options);
    CreateAndReopenWithCF({"pikachu"}, new_options);
    ASSERT_OK(Put(1, "[10]", "ten"));
    ASSERT_OK(Put(1, "[0x14]", "twenty"));
    for (int i = 0; i < 2; i++) {
      ASSERT_EQ("ten", Get(1, "[10]"));
      ASSERT_EQ("ten", Get(1, "[0xa]"));
      ASSERT_EQ("twenty", Get(1, "[20]"));
      ASSERT_EQ("twenty", Get(1, "[0x14]"));
      ASSERT_EQ("NOT_FOUND", Get(1, "[15]"));
      ASSERT_EQ("NOT_FOUND", Get(1, "[0xf]"));
      Compact(1, "[0]", "[9999]");
    }

    for (int run = 0; run < 2; run++) {
      for (int i = 0; i < 1000; i++) {
        char buf[100];
        snprintf(buf, sizeof(buf), "[%d]", i * 10);
        ASSERT_OK(Put(1, buf, buf));
      }
      Compact(1, "[0]", "[1000000]");
    }
  } while (ChangeCompactOptions());
}

TEST_F(DBTest, DBOpen_Options) {
  Options options = CurrentOptions();
  std::string dbname = test::TmpDir(env_) + "/db_options_test";
  ASSERT_OK(DestroyDB(dbname, options));

  // Does not exist, and create_if_missing == false: error
  DB* db = nullptr;
  options.create_if_missing = false;
  Status s = DB::Open(options, dbname, &db);
  ASSERT_TRUE(strstr(s.ToString().c_str(), "does not exist") != nullptr);
  ASSERT_TRUE(db == nullptr);

  // Does not exist, and create_if_missing == true: OK
  options.create_if_missing = true;
  s = DB::Open(options, dbname, &db);
  ASSERT_OK(s);
  ASSERT_TRUE(db != nullptr);

  delete db;
  db = nullptr;

  // Does exist, and error_if_exists == true: error
  options.create_if_missing = false;
  options.error_if_exists = true;
  s = DB::Open(options, dbname, &db);
  ASSERT_TRUE(strstr(s.ToString().c_str(), "exists") != nullptr);
  ASSERT_TRUE(db == nullptr);

  // Does exist, and error_if_exists == false: OK
  options.create_if_missing = true;
  options.error_if_exists = false;
  s = DB::Open(options, dbname, &db);
  ASSERT_OK(s);
  ASSERT_TRUE(db != nullptr);

  delete db;
  db = nullptr;
}

TEST_F(DBTest, DBOpen_Change_NumLevels) {
  Options options = CurrentOptions();
  options.create_if_missing = true;
  DestroyAndReopen(options);
  ASSERT_TRUE(db_ != nullptr);
  CreateAndReopenWithCF({"pikachu"}, options);

  ASSERT_OK(Put(1, "a", "123"));
  ASSERT_OK(Put(1, "b", "234"));
  Flush(1);
  MoveFilesToLevel(3, 1);
  Close();

  options.create_if_missing = false;
  options.num_levels = 2;
  Status s = TryReopenWithColumnFamilies({"default", "pikachu"}, options);
  ASSERT_TRUE(strstr(s.ToString().c_str(), "Invalid argument") != nullptr);
  ASSERT_TRUE(db_ == nullptr);
}

TEST_F(DBTest, DestroyDBMetaDatabase) {
  std::string dbname = test::TmpDir(env_) + "/db_meta";
  ASSERT_OK(env_->CreateDirIfMissing(dbname));
  std::string metadbname = MetaDatabaseName(dbname, 0);
  ASSERT_OK(env_->CreateDirIfMissing(metadbname));
  std::string metametadbname = MetaDatabaseName(metadbname, 0);
  ASSERT_OK(env_->CreateDirIfMissing(metametadbname));

  // Destroy previous versions if they exist. Using the long way.
  Options options = CurrentOptions();
  ASSERT_OK(DestroyDB(metametadbname, options));
  ASSERT_OK(DestroyDB(metadbname, options));
  ASSERT_OK(DestroyDB(dbname, options));

  // Setup databases
  DB* db = nullptr;
  ASSERT_OK(DB::Open(options, dbname, &db));
  delete db;
  db = nullptr;
  ASSERT_OK(DB::Open(options, metadbname, &db));
  delete db;
  db = nullptr;
  ASSERT_OK(DB::Open(options, metametadbname, &db));
  delete db;
  db = nullptr;

  // Delete databases
  ASSERT_OK(DestroyDB(dbname, options));

  // Check if deletion worked.
  options.create_if_missing = false;
  ASSERT_TRUE(!(DB::Open(options, dbname, &db)).ok());
  ASSERT_TRUE(!(DB::Open(options, metadbname, &db)).ok());
  ASSERT_TRUE(!(DB::Open(options, metametadbname, &db)).ok());
}

#ifndef ROCKSDB_LITE
TEST_F(DBTest, SnapshotFiles) {
  do {
    Options options = CurrentOptions();
    options.write_buffer_size = 100000000;  // Large write buffer
    CreateAndReopenWithCF({"pikachu"}, options);

    Random rnd(301);

    // Write 8MB (80 values, each 100K)
    ASSERT_EQ(NumTableFilesAtLevel(0, 1), 0);
    std::vector<std::string> values;
    for (int i = 0; i < 80; i++) {
      values.push_back(RandomString(&rnd, 100000));
      ASSERT_OK(Put((i < 40), Key(i), values[i]));
    }

    // assert that nothing makes it to disk yet.
    ASSERT_EQ(NumTableFilesAtLevel(0, 1), 0);

    // get a file snapshot
    uint64_t manifest_number = 0;
    uint64_t manifest_size = 0;
    std::vector<std::string> files;
    dbfull()->DisableFileDeletions();
    dbfull()->GetLiveFiles(files, &manifest_size);

    // CURRENT, MANIFEST, OPTIONS, *.sst files (one for each CF)
    ASSERT_EQ(files.size(), 5U);

    uint64_t number = 0;
    FileType type;

    // copy these files to a new snapshot directory
    std::string snapdir = dbname_ + ".snapdir/";
    ASSERT_OK(env_->CreateDirIfMissing(snapdir));

    for (size_t i = 0; i < files.size(); i++) {
      // our clients require that GetLiveFiles returns
      // files with "/" as first character!
      ASSERT_EQ(files[i][0], '/');
      std::string src = dbname_ + files[i];
      std::string dest = snapdir + files[i];

      uint64_t size;
      ASSERT_OK(env_->GetFileSize(src, &size));

      // record the number and the size of the
      // latest manifest file
      if (ParseFileName(files[i].substr(1), &number, &type)) {
        if (type == kDescriptorFile) {
          if (number > manifest_number) {
            manifest_number = number;
            ASSERT_GE(size, manifest_size);
            size = manifest_size;  // copy only valid MANIFEST data
          }
        }
      }
      CopyFile(src, dest, size);
    }

    // release file snapshot
    dbfull()->DisableFileDeletions();
    // overwrite one key, this key should not appear in the snapshot
    std::vector<std::string> extras;
    for (unsigned int i = 0; i < 1; i++) {
      extras.push_back(RandomString(&rnd, 100000));
      ASSERT_OK(Put(0, Key(i), extras[i]));
    }

    // verify that data in the snapshot are correct
    std::vector<ColumnFamilyDescriptor> column_families;
    column_families.emplace_back("default", ColumnFamilyOptions());
    column_families.emplace_back("pikachu", ColumnFamilyOptions());
    std::vector<ColumnFamilyHandle*> cf_handles;
    DB* snapdb;
    DBOptions opts;
    opts.env = env_;
    opts.create_if_missing = false;
    Status stat =
        DB::Open(opts, snapdir, column_families, &cf_handles, &snapdb);
    ASSERT_OK(stat);

    ReadOptions roptions;
    std::string val;
    for (unsigned int i = 0; i < 80; i++) {
      stat = snapdb->Get(roptions, cf_handles[i < 40], Key(i), &val);
      ASSERT_EQ(values[i].compare(val), 0);
    }
    for (auto cfh : cf_handles) {
      delete cfh;
    }
    delete snapdb;

    // look at the new live files after we added an 'extra' key
    // and after we took the first snapshot.
    uint64_t new_manifest_number = 0;
    uint64_t new_manifest_size = 0;
    std::vector<std::string> newfiles;
    dbfull()->DisableFileDeletions();
    dbfull()->GetLiveFiles(newfiles, &new_manifest_size);

    // find the new manifest file. assert that this manifest file is
    // the same one as in the previous snapshot. But its size should be
    // larger because we added an extra key after taking the
    // previous shapshot.
    for (size_t i = 0; i < newfiles.size(); i++) {
      std::string src = dbname_ + "/" + newfiles[i];
      // record the lognumber and the size of the
      // latest manifest file
      if (ParseFileName(newfiles[i].substr(1), &number, &type)) {
        if (type == kDescriptorFile) {
          if (number > new_manifest_number) {
            uint64_t size;
            new_manifest_number = number;
            ASSERT_OK(env_->GetFileSize(src, &size));
            ASSERT_GE(size, new_manifest_size);
          }
        }
      }
    }
    ASSERT_EQ(manifest_number, new_manifest_number);
    ASSERT_GT(new_manifest_size, manifest_size);

    // release file snapshot
    dbfull()->DisableFileDeletions();
  } while (ChangeCompactOptions());
}
#endif

TEST_F(DBTest, PurgeInfoLogs) {
  Options options = CurrentOptions();
  options.keep_log_file_num = 5;
  options.create_if_missing = true;
  for (int mode = 0; mode <= 1; mode++) {
    if (mode == 1) {
      options.db_log_dir = dbname_ + "_logs";
      env_->CreateDirIfMissing(options.db_log_dir);
    } else {
      options.db_log_dir = "";
    }
    for (int i = 0; i < 8; i++) {
      Reopen(options);
    }

    std::vector<std::string> files;
    env_->GetChildren(options.db_log_dir.empty() ? dbname_ : options.db_log_dir,
                      &files);
    int info_log_count = 0;
    for (std::string file : files) {
      if (file.find("LOG") != std::string::npos) {
        info_log_count++;
      }
    }
    ASSERT_EQ(5, info_log_count);

    Destroy(options);
    // For mode (1), test DestroyDB() to delete all the logs under DB dir.
    // For mode (2), no info log file should have been put under DB dir.
    std::vector<std::string> db_files;
    env_->GetChildren(dbname_, &db_files);
    for (std::string file : db_files) {
      ASSERT_TRUE(file.find("LOG") == std::string::npos);
    }

    if (mode == 1) {
      // Cleaning up
      env_->GetChildren(options.db_log_dir, &files);
      for (std::string file : files) {
        env_->DeleteFile(options.db_log_dir + "/" + file);
      }
      env_->DeleteDir(options.db_log_dir);
    }
  }
}

#ifndef ROCKSDB_LITE
// Multi-threaded test:
namespace {

static const int kColumnFamilies = 10;
static const int kNumThreads = 10;
static const int kTestSeconds = 10;
static const int kNumKeys = 1000;

struct MTState {
  DBTest* test;
  std::atomic<bool> stop;
  std::atomic<int> counter[kNumThreads];
  std::atomic<bool> thread_done[kNumThreads];
};

struct MTThread {
  MTState* state;
  int id;
};

static void MTThreadBody(void* arg) {
  MTThread* t = reinterpret_cast<MTThread*>(arg);
  int id = t->id;
  DB* db = t->state->test->db_;
  int counter = 0;
  fprintf(stderr, "... starting thread %d\n", id);
  Random rnd(1000 + id);
  char valbuf[1500];
  while (t->state->stop.load(std::memory_order_acquire) == false) {
    t->state->counter[id].store(counter, std::memory_order_release);

    int key = rnd.Uniform(kNumKeys);
    char keybuf[20];
    snprintf(keybuf, sizeof(keybuf), "%016d", key);

    if (rnd.OneIn(2)) {
      // Write values of the form <key, my id, counter, cf, unique_id>.
      // into each of the CFs
      // We add some padding for force compactions.
      int unique_id = rnd.Uniform(1000000);

      // Half of the time directly use WriteBatch. Half of the time use
      // WriteBatchWithIndex.
      if (rnd.OneIn(2)) {
        WriteBatch batch;
        for (int cf = 0; cf < kColumnFamilies; ++cf) {
          snprintf(valbuf, sizeof(valbuf), "%d.%d.%d.%d.%-1000d", key, id,
                   static_cast<int>(counter), cf, unique_id);
          batch.Put(t->state->test->handles_[cf], Slice(keybuf), Slice(valbuf));
        }
        ASSERT_OK(db->Write(WriteOptions(), &batch));
      } else {
        WriteBatchWithIndex batch(db->GetOptions().comparator);
        for (int cf = 0; cf < kColumnFamilies; ++cf) {
          snprintf(valbuf, sizeof(valbuf), "%d.%d.%d.%d.%-1000d", key, id,
                   static_cast<int>(counter), cf, unique_id);
          batch.Put(t->state->test->handles_[cf], Slice(keybuf), Slice(valbuf));
        }
        ASSERT_OK(db->Write(WriteOptions(), batch.GetWriteBatch()));
      }
    } else {
      // Read a value and verify that it matches the pattern written above
      // and that writes to all column families were atomic (unique_id is the
      // same)
      std::vector<Slice> keys(kColumnFamilies, Slice(keybuf));
      std::vector<std::string> values;
      std::vector<Status> statuses =
          db->MultiGet(ReadOptions(), t->state->test->handles_, keys, &values);
      Status s = statuses[0];
      // all statuses have to be the same
      for (size_t i = 1; i < statuses.size(); ++i) {
        // they are either both ok or both not-found
        ASSERT_TRUE((s.ok() && statuses[i].ok()) ||
                    (s.IsNotFound() && statuses[i].IsNotFound()));
      }
      if (s.IsNotFound()) {
        // Key has not yet been written
      } else {
        // Check that the writer thread counter is >= the counter in the value
        ASSERT_OK(s);
        int unique_id = -1;
        for (int i = 0; i < kColumnFamilies; ++i) {
          int k, w, c, cf, u;
          ASSERT_EQ(5, sscanf(values[i].c_str(), "%d.%d.%d.%d.%d", &k, &w, &c,
                              &cf, &u))
              << values[i];
          ASSERT_EQ(k, key);
          ASSERT_GE(w, 0);
          ASSERT_LT(w, kNumThreads);
          ASSERT_LE(c, t->state->counter[w].load(std::memory_order_acquire));
          ASSERT_EQ(cf, i);
          if (i == 0) {
            unique_id = u;
          } else {
            // this checks that updates across column families happened
            // atomically -- all unique ids are the same
            ASSERT_EQ(u, unique_id);
          }
        }
      }
    }
    counter++;
  }
  t->state->thread_done[id].store(true, std::memory_order_release);
  fprintf(stderr, "... stopping thread %d after %d ops\n", id, int(counter));
}

}  // namespace

class MultiThreadedDBTest : public DBTest,
                            public ::testing::WithParamInterface<int> {
 public:
  virtual void SetUp() override { option_config_ = GetParam(); }

  static std::vector<int> GenerateOptionConfigs() {
    std::vector<int> optionConfigs;
    for (int optionConfig = kDefault; optionConfig < kEnd; ++optionConfig) {
      // skip as HashCuckooRep does not support snapshot
      if (optionConfig != kHashCuckoo) {
        optionConfigs.push_back(optionConfig);
      }
    }
    return optionConfigs;
  }
};

TEST_P(MultiThreadedDBTest, MultiThreaded) {
  anon::OptionsOverride options_override;
  options_override.skip_policy = kSkipNoSnapshot;
  Options options = CurrentOptions(options_override);
  std::vector<std::string> cfs;
  for (int i = 1; i < kColumnFamilies; ++i) {
    cfs.push_back(ToString(i));
  }
  Reopen(options);
  CreateAndReopenWithCF(cfs, options);
  // Initialize state
  MTState mt;
  mt.test = this;
  mt.stop.store(false, std::memory_order_release);
  for (int id = 0; id < kNumThreads; id++) {
    mt.counter[id].store(0, std::memory_order_release);
    mt.thread_done[id].store(false, std::memory_order_release);
  }

  // Start threads
  MTThread thread[kNumThreads];
  for (int id = 0; id < kNumThreads; id++) {
    thread[id].state = &mt;
    thread[id].id = id;
    env_->StartThread(MTThreadBody, &thread[id]);
  }

  // Let them run for a while
  env_->SleepForMicroseconds(kTestSeconds * 1000000);

  // Stop the threads and wait for them to finish
  mt.stop.store(true, std::memory_order_release);
  for (int id = 0; id < kNumThreads; id++) {
    while (mt.thread_done[id].load(std::memory_order_acquire) == false) {
      env_->SleepForMicroseconds(100000);
    }
  }
}

INSTANTIATE_TEST_CASE_P(
    MultiThreaded, MultiThreadedDBTest,
    ::testing::ValuesIn(MultiThreadedDBTest::GenerateOptionConfigs()));
#endif  // ROCKSDB_LITE

// Group commit test:
namespace {

static const int kGCNumThreads = 4;
static const int kGCNumKeys = 1000;

struct GCThread {
  DB* db;
  int id;
  std::atomic<bool> done;
};

static void GCThreadBody(void* arg) {
  GCThread* t = reinterpret_cast<GCThread*>(arg);
  int id = t->id;
  DB* db = t->db;
  WriteOptions wo;

  for (int i = 0; i < kGCNumKeys; ++i) {
    std::string kv(ToString(i + id * kGCNumKeys));
    ASSERT_OK(db->Put(wo, kv, kv));
  }
  t->done = true;
}

}  // namespace

TEST_F(DBTest, GroupCommitTest) {
  do {
    Options options = CurrentOptions();
    options.env = env_;
    env_->log_write_slowdown_.store(100);
    options.statistics = rocksdb::CreateDBStatistics();
    Reopen(options);

    // Start threads
    GCThread thread[kGCNumThreads];
    for (int id = 0; id < kGCNumThreads; id++) {
      thread[id].id = id;
      thread[id].db = db_;
      thread[id].done = false;
      env_->StartThread(GCThreadBody, &thread[id]);
    }

    for (int id = 0; id < kGCNumThreads; id++) {
      while (thread[id].done == false) {
        env_->SleepForMicroseconds(100000);
      }
    }
    env_->log_write_slowdown_.store(0);

    ASSERT_GT(TestGetTickerCount(options, WRITE_DONE_BY_OTHER), 0);

    std::vector<std::string> expected_db;
    for (int i = 0; i < kGCNumThreads * kGCNumKeys; ++i) {
      expected_db.push_back(ToString(i));
    }
    std::sort(expected_db.begin(), expected_db.end());

    Iterator* itr = db_->NewIterator(ReadOptions());
    itr->SeekToFirst();
    for (auto x : expected_db) {
      ASSERT_TRUE(itr->Valid());
      ASSERT_EQ(itr->key().ToString(), x);
      ASSERT_EQ(itr->value().ToString(), x);
      itr->Next();
    }
    ASSERT_TRUE(!itr->Valid());
    delete itr;

    HistogramData hist_data;
    options.statistics->histogramData(DB_WRITE, &hist_data);
    ASSERT_GT(hist_data.average, 0.0);
  } while (ChangeOptions(kSkipNoSeekToLast));
}

namespace {
typedef std::map<std::string, std::string> KVMap;
}

class ModelDB : public DB {
 public:
  class ModelSnapshot : public Snapshot {
   public:
    KVMap map_;

    virtual SequenceNumber GetSequenceNumber() const override {
      // no need to call this
      assert(false);
      return 0;
    }
  };

  explicit ModelDB(const Options& options) : options_(options) {}
  using DB::Put;
  virtual Status Put(const WriteOptions& o, ColumnFamilyHandle* cf,
                     const Slice& k, const Slice& v) override {
    WriteBatch batch;
    batch.Put(cf, k, v);
    return Write(o, &batch);
  }
  using DB::Delete;
  virtual Status Delete(const WriteOptions& o, ColumnFamilyHandle* cf,
                        const Slice& key) override {
    WriteBatch batch;
    batch.Delete(cf, key);
    return Write(o, &batch);
  }
  using DB::SingleDelete;
  virtual Status SingleDelete(const WriteOptions& o, ColumnFamilyHandle* cf,
                              const Slice& key) override {
    WriteBatch batch;
    batch.SingleDelete(cf, key);
    return Write(o, &batch);
  }
  using DB::Merge;
  virtual Status Merge(const WriteOptions& o, ColumnFamilyHandle* cf,
                       const Slice& k, const Slice& v) override {
    WriteBatch batch;
    batch.Merge(cf, k, v);
    return Write(o, &batch);
  }
  using DB::Get;
  virtual Status Get(const ReadOptions& options, ColumnFamilyHandle* cf,
                     const Slice& key, PinnableSlice* value) override {
    return Status::NotSupported(key);
  }

  using DB::MultiGet;
  virtual std::vector<Status> MultiGet(
      const ReadOptions& options,
      const std::vector<ColumnFamilyHandle*>& column_family,
      const std::vector<Slice>& keys,
      std::vector<std::string>* values) override {
    std::vector<Status> s(keys.size(),
                          Status::NotSupported("Not implemented."));
    return s;
  }

#ifndef ROCKSDB_LITE
  using DB::IngestExternalFile;
  virtual Status IngestExternalFile(
      ColumnFamilyHandle* column_family,
      const std::vector<std::string>& external_files,
      const IngestExternalFileOptions& options) override {
    return Status::NotSupported("Not implemented.");
  }

  using DB::GetPropertiesOfAllTables;
  virtual Status GetPropertiesOfAllTables(
      ColumnFamilyHandle* column_family,
      TablePropertiesCollection* props) override {
    return Status();
  }

  virtual Status GetPropertiesOfTablesInRange(
      ColumnFamilyHandle* column_family, const Range* range, std::size_t n,
      TablePropertiesCollection* props) override {
    return Status();
  }
#endif  // ROCKSDB_LITE

  using DB::KeyMayExist;
  virtual bool KeyMayExist(const ReadOptions& options,
                           ColumnFamilyHandle* column_family, const Slice& key,
                           std::string* value,
                           bool* value_found = nullptr) override {
    if (value_found != nullptr) {
      *value_found = false;
    }
    return true;  // Not Supported directly
  }
  using DB::NewIterator;
  virtual Iterator* NewIterator(const ReadOptions& options,
                                ColumnFamilyHandle* column_family) override {
    if (options.snapshot == nullptr) {
      KVMap* saved = new KVMap;
      *saved = map_;
      return new ModelIter(saved, true);
    } else {
      const KVMap* snapshot_state =
          &(reinterpret_cast<const ModelSnapshot*>(options.snapshot)->map_);
      return new ModelIter(snapshot_state, false);
    }
  }
  virtual Status NewIterators(
      const ReadOptions& options,
      const std::vector<ColumnFamilyHandle*>& column_family,
      std::vector<Iterator*>* iterators) override {
    return Status::NotSupported("Not supported yet");
  }
  virtual const Snapshot* GetSnapshot() override {
    ModelSnapshot* snapshot = new ModelSnapshot;
    snapshot->map_ = map_;
    return snapshot;
  }

  virtual void ReleaseSnapshot(const Snapshot* snapshot) override {
    delete reinterpret_cast<const ModelSnapshot*>(snapshot);
  }

  virtual Status Write(const WriteOptions& options,
                       WriteBatch* batch) override {
    class Handler : public WriteBatch::Handler {
     public:
      KVMap* map_;
      virtual void Put(const Slice& key, const Slice& value) override {
        (*map_)[key.ToString()] = value.ToString();
      }
      virtual void Merge(const Slice& key, const Slice& value) override {
        // ignore merge for now
        // (*map_)[key.ToString()] = value.ToString();
      }
      virtual void Delete(const Slice& key) override {
        map_->erase(key.ToString());
      }
    };
    Handler handler;
    handler.map_ = &map_;
    return batch->Iterate(&handler);
  }

  using DB::GetProperty;
  virtual bool GetProperty(ColumnFamilyHandle* column_family,
                           const Slice& property, std::string* value) override {
    return false;
  }
  using DB::GetIntProperty;
  virtual bool GetIntProperty(ColumnFamilyHandle* column_family,
                              const Slice& property, uint64_t* value) override {
    return false;
  }
  using DB::GetMapProperty;
  virtual bool GetMapProperty(ColumnFamilyHandle* column_family,
                              const Slice& property,
                              std::map<std::string, double>* value) override {
    return false;
  }
  using DB::GetAggregatedIntProperty;
  virtual bool GetAggregatedIntProperty(const Slice& property,
                                        uint64_t* value) override {
    return false;
  }
  using DB::GetApproximateSizes;
  virtual void GetApproximateSizes(ColumnFamilyHandle* column_family,
                                   const Range* range, int n, uint64_t* sizes,
                                   uint8_t include_flags
                                   = INCLUDE_FILES) override {
    for (int i = 0; i < n; i++) {
      sizes[i] = 0;
    }
  }
  using DB::GetApproximateMemTableStats;
  virtual void GetApproximateMemTableStats(ColumnFamilyHandle* column_family,
                                           const Range& range,
                                           uint64_t* const count,
                                           uint64_t* const size) override {
    *count = 0;
    *size = 0;
  }
  using DB::CompactRange;
  virtual Status CompactRange(const CompactRangeOptions& options,
                              ColumnFamilyHandle* column_family,
                              const Slice* start, const Slice* end) override {
    return Status::NotSupported("Not supported operation.");
  }

  virtual Status SetDBOptions(
      const std::unordered_map<std::string, std::string>& new_options)
      override {
    return Status::NotSupported("Not supported operation.");
  }

  using DB::CompactFiles;
  virtual Status CompactFiles(const CompactionOptions& compact_options,
                              ColumnFamilyHandle* column_family,
                              const std::vector<std::string>& input_file_names,
                              const int output_level,
                              const int output_path_id = -1) override {
    return Status::NotSupported("Not supported operation.");
  }

  Status PauseBackgroundWork() override {
    return Status::NotSupported("Not supported operation.");
  }

  Status ContinueBackgroundWork() override {
    return Status::NotSupported("Not supported operation.");
  }

  Status EnableAutoCompaction(
      const std::vector<ColumnFamilyHandle*>& column_family_handles) override {
    return Status::NotSupported("Not supported operation.");
  }

  using DB::NumberLevels;
  virtual int NumberLevels(ColumnFamilyHandle* column_family) override {
    return 1;
  }

  using DB::MaxMemCompactionLevel;
  virtual int MaxMemCompactionLevel(
      ColumnFamilyHandle* column_family) override {
    return 1;
  }

  using DB::Level0StopWriteTrigger;
  virtual int Level0StopWriteTrigger(
      ColumnFamilyHandle* column_family) override {
    return -1;
  }

  virtual const std::string& GetName() const override { return name_; }

  virtual Env* GetEnv() const override { return nullptr; }

  using DB::GetOptions;
  virtual Options GetOptions(ColumnFamilyHandle* column_family) const override {
    return options_;
  }

  using DB::GetDBOptions;
  virtual DBOptions GetDBOptions() const override { return options_; }

  using DB::Flush;
  virtual Status Flush(const rocksdb::FlushOptions& options,
                       ColumnFamilyHandle* column_family) override {
    Status ret;
    return ret;
  }

  virtual Status SyncWAL() override { return Status::OK(); }

#ifndef ROCKSDB_LITE
  virtual Status DisableFileDeletions() override { return Status::OK(); }

  virtual Status EnableFileDeletions(bool force) override {
    return Status::OK();
  }
  virtual Status GetLiveFiles(std::vector<std::string>&, uint64_t* size,
                              bool flush_memtable = true) override {
    return Status::OK();
  }

  virtual Status GetSortedWalFiles(VectorLogPtr& files) override {
    return Status::OK();
  }

  virtual Status DeleteFile(std::string name) override { return Status::OK(); }

  virtual Status GetUpdatesSince(
      rocksdb::SequenceNumber, unique_ptr<rocksdb::TransactionLogIterator>*,
      const TransactionLogIterator::ReadOptions& read_options =
          TransactionLogIterator::ReadOptions()) override {
    return Status::NotSupported("Not supported in Model DB");
  }

  virtual void GetColumnFamilyMetaData(
      ColumnFamilyHandle* column_family,
      ColumnFamilyMetaData* metadata) override {}
#endif  // ROCKSDB_LITE

  virtual Status GetDbIdentity(std::string& identity) const override {
    return Status::OK();
  }

  virtual SequenceNumber GetLatestSequenceNumber() const override { return 0; }

  virtual ColumnFamilyHandle* DefaultColumnFamily() const override {
    return nullptr;
  }

 private:
  class ModelIter : public Iterator {
   public:
    ModelIter(const KVMap* map, bool owned)
        : map_(map), owned_(owned), iter_(map_->end()) {}
    ~ModelIter() {
      if (owned_) delete map_;
    }
    virtual bool Valid() const override { return iter_ != map_->end(); }
    virtual void SeekToFirst() override { iter_ = map_->begin(); }
    virtual void SeekToLast() override {
      if (map_->empty()) {
        iter_ = map_->end();
      } else {
        iter_ = map_->find(map_->rbegin()->first);
      }
    }
    virtual void Seek(const Slice& k) override {
      iter_ = map_->lower_bound(k.ToString());
    }
    virtual void SeekForPrev(const Slice& k) override {
      iter_ = map_->upper_bound(k.ToString());
      Prev();
    }
    virtual void Next() override { ++iter_; }
    virtual void Prev() override {
      if (iter_ == map_->begin()) {
        iter_ = map_->end();
        return;
      }
      --iter_;
    }

    virtual Slice key() const override { return iter_->first; }
    virtual Slice value() const override { return iter_->second; }
    virtual Status status() const override { return Status::OK(); }

   private:
    const KVMap* const map_;
    const bool owned_;  // Do we own map_
    KVMap::const_iterator iter_;
  };
  const Options options_;
  KVMap map_;
  std::string name_ = "";
};

static std::string RandomKey(Random* rnd, int minimum = 0) {
  int len;
  do {
    len = (rnd->OneIn(3)
               ? 1  // Short sometimes to encourage collisions
               : (rnd->OneIn(100) ? rnd->Skewed(10) : rnd->Uniform(10)));
  } while (len < minimum);
  return test::RandomKey(rnd, len);
}

static bool CompareIterators(int step, DB* model, DB* db,
                             const Snapshot* model_snap,
                             const Snapshot* db_snap) {
  ReadOptions options;
  options.snapshot = model_snap;
  Iterator* miter = model->NewIterator(options);
  options.snapshot = db_snap;
  Iterator* dbiter = db->NewIterator(options);
  bool ok = true;
  int count = 0;
  for (miter->SeekToFirst(), dbiter->SeekToFirst();
       ok && miter->Valid() && dbiter->Valid(); miter->Next(), dbiter->Next()) {
    count++;
    if (miter->key().compare(dbiter->key()) != 0) {
      fprintf(stderr, "step %d: Key mismatch: '%s' vs. '%s'\n", step,
              EscapeString(miter->key()).c_str(),
              EscapeString(dbiter->key()).c_str());
      ok = false;
      break;
    }

    if (miter->value().compare(dbiter->value()) != 0) {
      fprintf(stderr, "step %d: Value mismatch for key '%s': '%s' vs. '%s'\n",
              step, EscapeString(miter->key()).c_str(),
              EscapeString(miter->value()).c_str(),
              EscapeString(miter->value()).c_str());
      ok = false;
    }
  }

  if (ok) {
    if (miter->Valid() != dbiter->Valid()) {
      fprintf(stderr, "step %d: Mismatch at end of iterators: %d vs. %d\n",
              step, miter->Valid(), dbiter->Valid());
      ok = false;
    }
  }
  delete miter;
  delete dbiter;
  return ok;
}

class DBTestRandomized : public DBTest,
                         public ::testing::WithParamInterface<int> {
 public:
  virtual void SetUp() override { option_config_ = GetParam(); }

  static std::vector<int> GenerateOptionConfigs() {
    std::vector<int> option_configs;
    // skip cuckoo hash as it does not support snapshot.
    for (int option_config = kDefault; option_config < kEnd; ++option_config) {
      if (!ShouldSkipOptions(option_config, kSkipDeletesFilterFirst |
                                                kSkipNoSeekToLast |
                                                kSkipHashCuckoo)) {
        option_configs.push_back(option_config);
      }
    }
    option_configs.push_back(kBlockBasedTableWithIndexRestartInterval);
    return option_configs;
  }
};

INSTANTIATE_TEST_CASE_P(
    DBTestRandomized, DBTestRandomized,
    ::testing::ValuesIn(DBTestRandomized::GenerateOptionConfigs()));

TEST_P(DBTestRandomized, Randomized) {
  anon::OptionsOverride options_override;
  options_override.skip_policy = kSkipNoSnapshot;
  Options options = CurrentOptions(options_override);
  DestroyAndReopen(options);

  Random rnd(test::RandomSeed() + GetParam());
  ModelDB model(options);
  const int N = 10000;
  const Snapshot* model_snap = nullptr;
  const Snapshot* db_snap = nullptr;
  std::string k, v;
  for (int step = 0; step < N; step++) {
    // TODO(sanjay): Test Get() works
    int p = rnd.Uniform(100);
    int minimum = 0;
    if (option_config_ == kHashSkipList || option_config_ == kHashLinkList ||
        option_config_ == kHashCuckoo ||
        option_config_ == kPlainTableFirstBytePrefix ||
        option_config_ == kBlockBasedTableWithWholeKeyHashIndex ||
        option_config_ == kBlockBasedTableWithPrefixHashIndex) {
      minimum = 1;
    }
    if (p < 45) {  // Put
      k = RandomKey(&rnd, minimum);
      v = RandomString(&rnd,
                       rnd.OneIn(20) ? 100 + rnd.Uniform(100) : rnd.Uniform(8));
      ASSERT_OK(model.Put(WriteOptions(), k, v));
      ASSERT_OK(db_->Put(WriteOptions(), k, v));
    } else if (p < 90) {  // Delete
      k = RandomKey(&rnd, minimum);
      ASSERT_OK(model.Delete(WriteOptions(), k));
      ASSERT_OK(db_->Delete(WriteOptions(), k));
    } else {  // Multi-element batch
      WriteBatch b;
      const int num = rnd.Uniform(8);
      for (int i = 0; i < num; i++) {
        if (i == 0 || !rnd.OneIn(10)) {
          k = RandomKey(&rnd, minimum);
        } else {
          // Periodically re-use the same key from the previous iter, so
          // we have multiple entries in the write batch for the same key
        }
        if (rnd.OneIn(2)) {
          v = RandomString(&rnd, rnd.Uniform(10));
          b.Put(k, v);
        } else {
          b.Delete(k);
        }
      }
      ASSERT_OK(model.Write(WriteOptions(), &b));
      ASSERT_OK(db_->Write(WriteOptions(), &b));
    }

    if ((step % 100) == 0) {
      // For DB instances that use the hash index + block-based table, the
      // iterator will be invalid right when seeking a non-existent key, right
      // than return a key that is close to it.
      if (option_config_ != kBlockBasedTableWithWholeKeyHashIndex &&
          option_config_ != kBlockBasedTableWithPrefixHashIndex) {
        ASSERT_TRUE(CompareIterators(step, &model, db_, nullptr, nullptr));
        ASSERT_TRUE(CompareIterators(step, &model, db_, model_snap, db_snap));
      }

      // Save a snapshot from each DB this time that we'll use next
      // time we compare things, to make sure the current state is
      // preserved with the snapshot
      if (model_snap != nullptr) model.ReleaseSnapshot(model_snap);
      if (db_snap != nullptr) db_->ReleaseSnapshot(db_snap);

      Reopen(options);
      ASSERT_TRUE(CompareIterators(step, &model, db_, nullptr, nullptr));

      model_snap = model.GetSnapshot();
      db_snap = db_->GetSnapshot();
    }
  }
  if (model_snap != nullptr) model.ReleaseSnapshot(model_snap);
  if (db_snap != nullptr) db_->ReleaseSnapshot(db_snap);
}

TEST_F(DBTest, BlockBasedTablePrefixIndexTest) {
  // create a DB with block prefix index
  BlockBasedTableOptions table_options;
  Options options = CurrentOptions();
  table_options.index_type = BlockBasedTableOptions::kHashSearch;
  options.table_factory.reset(NewBlockBasedTableFactory(table_options));
  options.prefix_extractor.reset(NewFixedPrefixTransform(1));

  Reopen(options);
  ASSERT_OK(Put("k1", "v1"));
  Flush();
  ASSERT_OK(Put("k2", "v2"));

  // Reopen it without prefix extractor, make sure everything still works.
  // RocksDB should just fall back to the binary index.
  table_options.index_type = BlockBasedTableOptions::kBinarySearch;
  options.table_factory.reset(NewBlockBasedTableFactory(table_options));
  options.prefix_extractor.reset();

  Reopen(options);
  ASSERT_EQ("v1", Get("k1"));
  ASSERT_EQ("v2", Get("k2"));
}

TEST_F(DBTest, ChecksumTest) {
  BlockBasedTableOptions table_options;
  Options options = CurrentOptions();

  table_options.checksum = kCRC32c;
  options.table_factory.reset(NewBlockBasedTableFactory(table_options));
  Reopen(options);
  ASSERT_OK(Put("a", "b"));
  ASSERT_OK(Put("c", "d"));
  ASSERT_OK(Flush());  // table with crc checksum

  table_options.checksum = kxxHash;
  options.table_factory.reset(NewBlockBasedTableFactory(table_options));
  Reopen(options);
  ASSERT_OK(Put("e", "f"));
  ASSERT_OK(Put("g", "h"));
  ASSERT_OK(Flush());  // table with xxhash checksum

  table_options.checksum = kCRC32c;
  options.table_factory.reset(NewBlockBasedTableFactory(table_options));
  Reopen(options);
  ASSERT_EQ("b", Get("a"));
  ASSERT_EQ("d", Get("c"));
  ASSERT_EQ("f", Get("e"));
  ASSERT_EQ("h", Get("g"));

  table_options.checksum = kCRC32c;
  options.table_factory.reset(NewBlockBasedTableFactory(table_options));
  Reopen(options);
  ASSERT_EQ("b", Get("a"));
  ASSERT_EQ("d", Get("c"));
  ASSERT_EQ("f", Get("e"));
  ASSERT_EQ("h", Get("g"));
}

#ifndef ROCKSDB_LITE
TEST_P(DBTestWithParam, FIFOCompactionTest) {
  for (int iter = 0; iter < 2; ++iter) {
    // first iteration -- auto compaction
    // second iteration -- manual compaction
    Options options;
    options.compaction_style = kCompactionStyleFIFO;
    options.write_buffer_size = 100 << 10;  // 100KB
    options.arena_block_size = 4096;
    options.compaction_options_fifo.max_table_files_size = 500 << 10;  // 500KB
    options.compression = kNoCompression;
    options.create_if_missing = true;
    options.max_subcompactions = max_subcompactions_;
    if (iter == 1) {
      options.disable_auto_compactions = true;
    }
    options = CurrentOptions(options);
    DestroyAndReopen(options);

    Random rnd(301);
    for (int i = 0; i < 6; ++i) {
      for (int j = 0; j < 110; ++j) {
        ASSERT_OK(Put(ToString(i * 100 + j), RandomString(&rnd, 980)));
      }
      // flush should happen here
      ASSERT_OK(dbfull()->TEST_WaitForFlushMemTable());
    }
    if (iter == 0) {
      ASSERT_OK(dbfull()->TEST_WaitForCompact());
    } else {
      CompactRangeOptions cro;
      cro.exclusive_manual_compaction = exclusive_manual_compaction_;
      ASSERT_OK(db_->CompactRange(cro, nullptr, nullptr));
    }
    // only 5 files should survive
    ASSERT_EQ(NumTableFilesAtLevel(0), 5);
    for (int i = 0; i < 50; ++i) {
      // these keys should be deleted in previous compaction
      ASSERT_EQ("NOT_FOUND", Get(ToString(i)));
    }
  }
}

TEST_F(DBTest, FIFOCompactionTestWithCompaction) {
  Options options;
  options.compaction_style = kCompactionStyleFIFO;
  options.write_buffer_size = 20 << 10;  // 20K
  options.arena_block_size = 4096;
  options.compaction_options_fifo.max_table_files_size = 1500 << 10;  // 1MB
  options.compaction_options_fifo.allow_compaction = true;
  options.level0_file_num_compaction_trigger = 6;
  options.compression = kNoCompression;
  options.create_if_missing = true;
  options = CurrentOptions(options);
  DestroyAndReopen(options);

  Random rnd(301);
  for (int i = 0; i < 60; i++) {
    // Generate and flush a file about 20KB.
    for (int j = 0; j < 20; j++) {
      ASSERT_OK(Put(ToString(i * 20 + j), RandomString(&rnd, 980)));
    }
    Flush();
    ASSERT_OK(dbfull()->TEST_WaitForCompact());
  }
  // It should be compacted to 10 files.
  ASSERT_EQ(NumTableFilesAtLevel(0), 10);

  for (int i = 0; i < 60; i++) {
    // Generate and flush a file about 10KB.
    for (int j = 0; j < 20; j++) {
      ASSERT_OK(Put(ToString(i * 20 + j + 2000), RandomString(&rnd, 980)));
    }
    Flush();
    ASSERT_OK(dbfull()->TEST_WaitForCompact());
  }

  // It should be compacted to no more than 20 files.
  ASSERT_GT(NumTableFilesAtLevel(0), 10);
  ASSERT_LT(NumTableFilesAtLevel(0), 18);
  // Size limit is still guaranteed.
  ASSERT_LE(SizeAtLevel(0),
            options.compaction_options_fifo.max_table_files_size);
}
#endif  // ROCKSDB_LITE

#ifndef ROCKSDB_LITE
/*
 * This test is not reliable enough as it heavily depends on disk behavior.
 * Disable as it is flaky.
 */
<<<<<<< HEAD
#ifdef AWS_DO_NOT_RUN
TEST_F(DBTest, RateLimitingTest) {
=======
TEST_F(DBTest, DISABLED_RateLimitingTest) {
>>>>>>> 492fc49a
  Options options = CurrentOptions();
  options.write_buffer_size = 1 << 20;  // 1MB
  options.level0_file_num_compaction_trigger = 2;
  options.target_file_size_base = 1 << 20;     // 1MB
  options.max_bytes_for_level_base = 4 << 20;  // 4MB
  options.max_bytes_for_level_multiplier = 4;
  options.compression = kNoCompression;
  options.create_if_missing = true;
  options.env = env_;
  options.statistics = rocksdb::CreateDBStatistics();
  options.IncreaseParallelism(4);
  DestroyAndReopen(options);

  WriteOptions wo;
  wo.disableWAL = true;

  // # no rate limiting
  Random rnd(301);
  uint64_t start = env_->NowMicros();
  // Write ~96M data
  for (int64_t i = 0; i < (96 << 10); ++i) {
    ASSERT_OK(
        Put(RandomString(&rnd, 32), RandomString(&rnd, (1 << 10) + 1), wo));
  }
  uint64_t elapsed = env_->NowMicros() - start;
  double raw_rate = env_->bytes_written_ * 1000000.0 / elapsed;
  uint64_t rate_limiter_drains =
      TestGetTickerCount(options, NUMBER_RATE_LIMITER_DRAINS);
  ASSERT_EQ(0, rate_limiter_drains);
  Close();

  // # rate limiting with 0.7 x threshold
  options.rate_limiter.reset(
      NewGenericRateLimiter(static_cast<int64_t>(0.7 * raw_rate)));
  env_->bytes_written_ = 0;
  DestroyAndReopen(options);

  start = env_->NowMicros();
  // Write ~96M data
  for (int64_t i = 0; i < (96 << 10); ++i) {
    ASSERT_OK(
        Put(RandomString(&rnd, 32), RandomString(&rnd, (1 << 10) + 1), wo));
  }
  rate_limiter_drains =
      TestGetTickerCount(options, NUMBER_RATE_LIMITER_DRAINS) -
      rate_limiter_drains;
  elapsed = env_->NowMicros() - start;
  Close();
  ASSERT_EQ(options.rate_limiter->GetTotalBytesThrough(), env_->bytes_written_);
  // Most intervals should've been drained (interval time is 100ms, elapsed is
  // micros)
  ASSERT_GT(rate_limiter_drains, 0);
  ASSERT_LE(rate_limiter_drains, elapsed / 100000 + 1);
  double ratio = env_->bytes_written_ * 1000000 / elapsed / raw_rate;
  fprintf(stderr, "write rate ratio = %.2lf, expected 0.7\n", ratio);
  ASSERT_TRUE(ratio < 0.8);

  // # rate limiting with half of the raw_rate
  options.rate_limiter.reset(
      NewGenericRateLimiter(static_cast<int64_t>(raw_rate / 2)));
  env_->bytes_written_ = 0;
  DestroyAndReopen(options);

  start = env_->NowMicros();
  // Write ~96M data
  for (int64_t i = 0; i < (96 << 10); ++i) {
    ASSERT_OK(
        Put(RandomString(&rnd, 32), RandomString(&rnd, (1 << 10) + 1), wo));
  }
  elapsed = env_->NowMicros() - start;
  rate_limiter_drains =
      TestGetTickerCount(options, NUMBER_RATE_LIMITER_DRAINS) -
      rate_limiter_drains;
  Close();
  ASSERT_EQ(options.rate_limiter->GetTotalBytesThrough(), env_->bytes_written_);
  // Most intervals should've been drained (interval time is 100ms, elapsed is
  // micros)
  ASSERT_GT(rate_limiter_drains, elapsed / 100000 / 2);
  ASSERT_LE(rate_limiter_drains, elapsed / 100000 + 1);
  ratio = env_->bytes_written_ * 1000000 / elapsed / raw_rate;
  fprintf(stderr, "write rate ratio = %.2lf, expected 0.5\n", ratio);
  ASSERT_LT(ratio, 0.6);
}
#endif /* AWS_DO_NOT_RUN */

TEST_F(DBTest, TableOptionsSanitizeTest) {
  Options options = CurrentOptions();
  options.create_if_missing = true;
  DestroyAndReopen(options);
  ASSERT_EQ(db_->GetOptions().allow_mmap_reads, false);

  options.table_factory.reset(new PlainTableFactory());
  options.prefix_extractor.reset(NewNoopTransform());
  Destroy(options);
  ASSERT_TRUE(!TryReopen(options).IsNotSupported());

  // Test for check of prefix_extractor when hash index is used for
  // block-based table
  BlockBasedTableOptions to;
  to.index_type = BlockBasedTableOptions::kHashSearch;
  options = CurrentOptions();
  options.create_if_missing = true;
  options.table_factory.reset(NewBlockBasedTableFactory(to));
  ASSERT_TRUE(TryReopen(options).IsInvalidArgument());
  options.prefix_extractor.reset(NewFixedPrefixTransform(1));
  ASSERT_OK(TryReopen(options));
}

TEST_F(DBTest, ConcurrentMemtableNotSupported) {
  Options options = CurrentOptions();
  options.allow_concurrent_memtable_write = true;
  options.soft_pending_compaction_bytes_limit = 0;
  options.hard_pending_compaction_bytes_limit = 100;
  options.create_if_missing = true;

  DestroyDB(dbname_, options);
  options.memtable_factory.reset(NewHashLinkListRepFactory(4, 0, 3, true, 4));
  ASSERT_NOK(TryReopen(options));

  options.memtable_factory.reset(new SkipListFactory);
  ASSERT_OK(TryReopen(options));

  ColumnFamilyOptions cf_options(options);
  cf_options.memtable_factory.reset(
      NewHashLinkListRepFactory(4, 0, 3, true, 4));
  ColumnFamilyHandle* handle;
  ASSERT_NOK(db_->CreateColumnFamily(cf_options, "name", &handle));
}

#endif  // ROCKSDB_LITE

TEST_F(DBTest, SanitizeNumThreads) {
  for (int attempt = 0; attempt < 2; attempt++) {
    const size_t kTotalTasks = 8;
    test::SleepingBackgroundTask sleeping_tasks[kTotalTasks];

    Options options = CurrentOptions();
    if (attempt == 0) {
      options.max_background_compactions = 3;
      options.max_background_flushes = 2;
    }
    options.create_if_missing = true;
    DestroyAndReopen(options);

    for (size_t i = 0; i < kTotalTasks; i++) {
      // Insert 5 tasks to low priority queue and 5 tasks to high priority queue
      env_->Schedule(&test::SleepingBackgroundTask::DoSleepTask,
                     &sleeping_tasks[i],
                     (i < 4) ? Env::Priority::LOW : Env::Priority::HIGH);
    }

    // Wait 100 milliseconds for they are scheduled.
    env_->SleepForMicroseconds(100000);

    // pool size 3, total task 4. Queue size should be 1.
    ASSERT_EQ(1U, options.env->GetThreadPoolQueueLen(Env::Priority::LOW));
    // pool size 2, total task 4. Queue size should be 2.
    ASSERT_EQ(2U, options.env->GetThreadPoolQueueLen(Env::Priority::HIGH));

    for (size_t i = 0; i < kTotalTasks; i++) {
      sleeping_tasks[i].WakeUp();
      sleeping_tasks[i].WaitUntilDone();
    }

    ASSERT_OK(Put("abc", "def"));
    ASSERT_EQ("def", Get("abc"));
    Flush();
    ASSERT_EQ("def", Get("abc"));
  }
}

TEST_F(DBTest, WriteSingleThreadEntry) {
  std::vector<port::Thread> threads;
  dbfull()->TEST_LockMutex();
  auto w = dbfull()->TEST_BeginWrite();
  threads.emplace_back([&] { Put("a", "b"); });
  env_->SleepForMicroseconds(10000);
  threads.emplace_back([&] { Flush(); });
  env_->SleepForMicroseconds(10000);
  dbfull()->TEST_UnlockMutex();
  dbfull()->TEST_LockMutex();
  dbfull()->TEST_EndWrite(w);
  dbfull()->TEST_UnlockMutex();

  for (auto& t : threads) {
    t.join();
  }
}

#ifndef ROCKSDB_LITE
TEST_F(DBTest, DynamicMemtableOptions) {
  const uint64_t k64KB = 1 << 16;
  const uint64_t k128KB = 1 << 17;
  const uint64_t k5KB = 5 * 1024;
  Options options;
  options.env = env_;
  options.create_if_missing = true;
  options.compression = kNoCompression;
  options.max_background_compactions = 1;
  options.write_buffer_size = k64KB;
  options.arena_block_size = 16 * 1024;
  options.max_write_buffer_number = 2;
  // Don't trigger compact/slowdown/stop
  options.level0_file_num_compaction_trigger = 1024;
  options.level0_slowdown_writes_trigger = 1024;
  options.level0_stop_writes_trigger = 1024;
  DestroyAndReopen(options);

  auto gen_l0_kb = [this](int size) {
    const int kNumPutsBeforeWaitForFlush = 64;
    Random rnd(301);
    for (int i = 0; i < size; i++) {
      ASSERT_OK(Put(Key(i), RandomString(&rnd, 1024)));

      // The following condition prevents a race condition between flush jobs
      // acquiring work and this thread filling up multiple memtables. Without
      // this, the flush might produce less files than expected because
      // multiple memtables are flushed into a single L0 file. This race
      // condition affects assertion (A).
      if (i % kNumPutsBeforeWaitForFlush == kNumPutsBeforeWaitForFlush - 1) {
        dbfull()->TEST_WaitForFlushMemTable();
      }
    }
    dbfull()->TEST_WaitForFlushMemTable();
  };

  // Test write_buffer_size
  gen_l0_kb(64);
  ASSERT_EQ(NumTableFilesAtLevel(0), 1);
  ASSERT_LT(SizeAtLevel(0), k64KB + k5KB);
  ASSERT_GT(SizeAtLevel(0), k64KB - k5KB * 2);

  // Clean up L0
  dbfull()->CompactRange(CompactRangeOptions(), nullptr, nullptr);
  ASSERT_EQ(NumTableFilesAtLevel(0), 0);

  // Increase buffer size
  ASSERT_OK(dbfull()->SetOptions({
      {"write_buffer_size", "131072"},
  }));

  // The existing memtable is still 64KB in size, after it becomes immutable,
  // the next memtable will be 128KB in size. Write 256KB total, we should
  // have a 64KB L0 file, a 128KB L0 file, and a memtable with 64KB data
  gen_l0_kb(256);
  ASSERT_EQ(NumTableFilesAtLevel(0), 2);  // (A)
  ASSERT_LT(SizeAtLevel(0), k128KB + k64KB + 2 * k5KB);
  ASSERT_GT(SizeAtLevel(0), k128KB + k64KB - 4 * k5KB);

  // Test max_write_buffer_number
  // Block compaction thread, which will also block the flushes because
  // max_background_flushes == 0, so flushes are getting executed by the
  // compaction thread
  env_->SetBackgroundThreads(1, Env::LOW);
  test::SleepingBackgroundTask sleeping_task_low;
  env_->Schedule(&test::SleepingBackgroundTask::DoSleepTask, &sleeping_task_low,
                 Env::Priority::LOW);
  // Start from scratch and disable compaction/flush. Flush can only happen
  // during compaction but trigger is pretty high
  options.max_background_flushes = 0;
  options.disable_auto_compactions = true;
  DestroyAndReopen(options);

  // Put until writes are stopped, bounded by 256 puts. We should see stop at
  // ~128KB
  int count = 0;
  Random rnd(301);

  rocksdb::SyncPoint::GetInstance()->SetCallBack(
      "DBImpl::DelayWrite:Wait",
      [&](void* arg) { sleeping_task_low.WakeUp(); });
  rocksdb::SyncPoint::GetInstance()->EnableProcessing();

  while (!sleeping_task_low.WokenUp() && count < 256) {
    ASSERT_OK(Put(Key(count), RandomString(&rnd, 1024), WriteOptions()));
    count++;
  }
  ASSERT_GT(static_cast<double>(count), 128 * 0.8);
  ASSERT_LT(static_cast<double>(count), 128 * 1.2);

  sleeping_task_low.WaitUntilDone();

  // Increase
  ASSERT_OK(dbfull()->SetOptions({
      {"max_write_buffer_number", "8"},
  }));
  // Clean up memtable and L0
  dbfull()->CompactRange(CompactRangeOptions(), nullptr, nullptr);

  sleeping_task_low.Reset();
  env_->Schedule(&test::SleepingBackgroundTask::DoSleepTask, &sleeping_task_low,
                 Env::Priority::LOW);
  count = 0;
  while (!sleeping_task_low.WokenUp() && count < 1024) {
    ASSERT_OK(Put(Key(count), RandomString(&rnd, 1024), WriteOptions()));
    count++;
  }
// Windows fails this test. Will tune in the future and figure out
// approp number
#ifndef OS_WIN
  ASSERT_GT(static_cast<double>(count), 512 * 0.8);
  ASSERT_LT(static_cast<double>(count), 512 * 1.2);
#endif
  sleeping_task_low.WaitUntilDone();

  // Decrease
  ASSERT_OK(dbfull()->SetOptions({
      {"max_write_buffer_number", "4"},
  }));
  // Clean up memtable and L0
  dbfull()->CompactRange(CompactRangeOptions(), nullptr, nullptr);

  sleeping_task_low.Reset();
  env_->Schedule(&test::SleepingBackgroundTask::DoSleepTask, &sleeping_task_low,
                 Env::Priority::LOW);

  count = 0;
  while (!sleeping_task_low.WokenUp() && count < 1024) {
    ASSERT_OK(Put(Key(count), RandomString(&rnd, 1024), WriteOptions()));
    count++;
  }
// Windows fails this test. Will tune in the future and figure out
// approp number
#ifndef OS_WIN
  ASSERT_GT(static_cast<double>(count), 256 * 0.8);
  ASSERT_LT(static_cast<double>(count), 266 * 1.2);
#endif
  sleeping_task_low.WaitUntilDone();

  rocksdb::SyncPoint::GetInstance()->DisableProcessing();
}
#endif  // ROCKSDB_LITE

#ifdef ROCKSDB_USING_THREAD_STATUS
namespace {
void VerifyOperationCount(Env* env, ThreadStatus::OperationType op_type,
                          int expected_count) {
  int op_count = 0;
  std::vector<ThreadStatus> thread_list;
  ASSERT_OK(env->GetThreadList(&thread_list));
  for (auto thread : thread_list) {
    if (thread.operation_type == op_type) {
      op_count++;
    }
  }
  ASSERT_EQ(op_count, expected_count);
}
}  // namespace

TEST_F(DBTest, GetThreadStatus) {
  Options options;
  options.env = env_;
  options.enable_thread_tracking = true;
  TryReopen(options);

  std::vector<ThreadStatus> thread_list;
  Status s = env_->GetThreadList(&thread_list);

  for (int i = 0; i < 2; ++i) {
    // repeat the test with differet number of high / low priority threads
    const int kTestCount = 3;
    const unsigned int kHighPriCounts[kTestCount] = {3, 2, 5};
    const unsigned int kLowPriCounts[kTestCount] = {10, 15, 3};
    for (int test = 0; test < kTestCount; ++test) {
      // Change the number of threads in high / low priority pool.
      env_->SetBackgroundThreads(kHighPriCounts[test], Env::HIGH);
      env_->SetBackgroundThreads(kLowPriCounts[test], Env::LOW);
      // Wait to ensure the all threads has been registered
      unsigned int thread_type_counts[ThreadStatus::NUM_THREAD_TYPES];
      // Try up to 60 seconds.
      for (int num_try = 0; num_try < 60000; num_try++) {
        env_->SleepForMicroseconds(1000);
        thread_list.clear();
        s = env_->GetThreadList(&thread_list);
        ASSERT_OK(s);
        memset(thread_type_counts, 0, sizeof(thread_type_counts));
        for (auto thread : thread_list) {
          ASSERT_LT(thread.thread_type, ThreadStatus::NUM_THREAD_TYPES);
          thread_type_counts[thread.thread_type]++;
        }
        if (thread_type_counts[ThreadStatus::HIGH_PRIORITY] ==
                kHighPriCounts[test] &&
            thread_type_counts[ThreadStatus::LOW_PRIORITY] ==
                kLowPriCounts[test]) {
          break;
        }
      }
      // Verify the total number of threades
      ASSERT_EQ(thread_type_counts[ThreadStatus::HIGH_PRIORITY] +
                    thread_type_counts[ThreadStatus::LOW_PRIORITY],
                kHighPriCounts[test] + kLowPriCounts[test]);
      // Verify the number of high-priority threads
      ASSERT_EQ(thread_type_counts[ThreadStatus::HIGH_PRIORITY],
                kHighPriCounts[test]);
      // Verify the number of low-priority threads
      ASSERT_EQ(thread_type_counts[ThreadStatus::LOW_PRIORITY],
                kLowPriCounts[test]);
    }
    if (i == 0) {
      // repeat the test with multiple column families
      CreateAndReopenWithCF({"pikachu", "about-to-remove"}, options);
      env_->GetThreadStatusUpdater()->TEST_VerifyColumnFamilyInfoMap(handles_,
                                                                     true);
    }
  }
  db_->DropColumnFamily(handles_[2]);
  delete handles_[2];
  handles_.erase(handles_.begin() + 2);
  env_->GetThreadStatusUpdater()->TEST_VerifyColumnFamilyInfoMap(handles_,
                                                                 true);
  Close();
  env_->GetThreadStatusUpdater()->TEST_VerifyColumnFamilyInfoMap(handles_,
                                                                 true);
}

TEST_F(DBTest, DisableThreadStatus) {
  Options options;
  options.env = env_;
  options.enable_thread_tracking = false;
  TryReopen(options);
  CreateAndReopenWithCF({"pikachu", "about-to-remove"}, options);
  // Verify non of the column family info exists
  env_->GetThreadStatusUpdater()->TEST_VerifyColumnFamilyInfoMap(handles_,
                                                                 false);
}

TEST_F(DBTest, ThreadStatusFlush) {
  Options options;
  options.env = env_;
  options.write_buffer_size = 100000;  // Small write buffer
  options.enable_thread_tracking = true;
  options = CurrentOptions(options);

  rocksdb::SyncPoint::GetInstance()->LoadDependency({
      {"FlushJob::FlushJob()", "DBTest::ThreadStatusFlush:1"},
      {"DBTest::ThreadStatusFlush:2", "FlushJob::WriteLevel0Table"},
  });
  rocksdb::SyncPoint::GetInstance()->EnableProcessing();

  CreateAndReopenWithCF({"pikachu"}, options);
  VerifyOperationCount(env_, ThreadStatus::OP_FLUSH, 0);

  ASSERT_OK(Put(1, "foo", "v1"));
  ASSERT_EQ("v1", Get(1, "foo"));
  VerifyOperationCount(env_, ThreadStatus::OP_FLUSH, 0);

  uint64_t num_running_flushes = 0;
  db_->GetIntProperty(DB::Properties::kNumRunningFlushes, &num_running_flushes);
  ASSERT_EQ(num_running_flushes, 0);

  Put(1, "k1", std::string(100000, 'x'));  // Fill memtable
  Put(1, "k2", std::string(100000, 'y'));  // Trigger flush

  // The first sync point is to make sure there's one flush job
  // running when we perform VerifyOperationCount().
  TEST_SYNC_POINT("DBTest::ThreadStatusFlush:1");
  VerifyOperationCount(env_, ThreadStatus::OP_FLUSH, 1);
  db_->GetIntProperty(DB::Properties::kNumRunningFlushes, &num_running_flushes);
  ASSERT_EQ(num_running_flushes, 1);
  // This second sync point is to ensure the flush job will not
  // be completed until we already perform VerifyOperationCount().
  TEST_SYNC_POINT("DBTest::ThreadStatusFlush:2");
  rocksdb::SyncPoint::GetInstance()->DisableProcessing();
}

TEST_P(DBTestWithParam, ThreadStatusSingleCompaction) {
  const int kTestKeySize = 16;
  const int kTestValueSize = 984;
  const int kEntrySize = kTestKeySize + kTestValueSize;
  const int kEntriesPerBuffer = 100;
  Options options;
  options.create_if_missing = true;
  options.write_buffer_size = kEntrySize * kEntriesPerBuffer;
  options.compaction_style = kCompactionStyleLevel;
  options.target_file_size_base = options.write_buffer_size;
  options.max_bytes_for_level_base = options.target_file_size_base * 2;
  options.max_bytes_for_level_multiplier = 2;
  options.compression = kNoCompression;
  options = CurrentOptions(options);
  options.env = env_;
  options.enable_thread_tracking = true;
  const int kNumL0Files = 4;
  options.level0_file_num_compaction_trigger = kNumL0Files;
  options.max_subcompactions = max_subcompactions_;

  rocksdb::SyncPoint::GetInstance()->LoadDependency({
      {"DBTest::ThreadStatusSingleCompaction:0", "DBImpl::BGWorkCompaction"},
      {"CompactionJob::Run():Start", "DBTest::ThreadStatusSingleCompaction:1"},
      {"DBTest::ThreadStatusSingleCompaction:2", "CompactionJob::Run():End"},
  });
  for (int tests = 0; tests < 2; ++tests) {
    DestroyAndReopen(options);
    rocksdb::SyncPoint::GetInstance()->ClearTrace();
    rocksdb::SyncPoint::GetInstance()->EnableProcessing();

    Random rnd(301);
    // The Put Phase.
    for (int file = 0; file < kNumL0Files; ++file) {
      for (int key = 0; key < kEntriesPerBuffer; ++key) {
        ASSERT_OK(Put(ToString(key + file * kEntriesPerBuffer),
                      RandomString(&rnd, kTestValueSize)));
      }
      Flush();
    }
    // This makes sure a compaction won't be scheduled until
    // we have done with the above Put Phase.
    uint64_t num_running_compactions = 0;
    db_->GetIntProperty(DB::Properties::kNumRunningCompactions,
                        &num_running_compactions);
    ASSERT_EQ(num_running_compactions, 0);
    TEST_SYNC_POINT("DBTest::ThreadStatusSingleCompaction:0");
    ASSERT_GE(NumTableFilesAtLevel(0),
              options.level0_file_num_compaction_trigger);

    // This makes sure at least one compaction is running.
    TEST_SYNC_POINT("DBTest::ThreadStatusSingleCompaction:1");

    if (options.enable_thread_tracking) {
      // expecting one single L0 to L1 compaction
      VerifyOperationCount(env_, ThreadStatus::OP_COMPACTION, 1);
    } else {
      // If thread tracking is not enabled, compaction count should be 0.
      VerifyOperationCount(env_, ThreadStatus::OP_COMPACTION, 0);
    }
    db_->GetIntProperty(DB::Properties::kNumRunningCompactions,
                        &num_running_compactions);
    ASSERT_EQ(num_running_compactions, 1);
    // TODO(yhchiang): adding assert to verify each compaction stage.
    TEST_SYNC_POINT("DBTest::ThreadStatusSingleCompaction:2");

    // repeat the test with disabling thread tracking.
    options.enable_thread_tracking = false;
    rocksdb::SyncPoint::GetInstance()->DisableProcessing();
  }
}

TEST_P(DBTestWithParam, PreShutdownManualCompaction) {
  Options options = CurrentOptions();
  options.max_background_flushes = 0;
  options.max_subcompactions = max_subcompactions_;
  CreateAndReopenWithCF({"pikachu"}, options);

  // iter - 0 with 7 levels
  // iter - 1 with 3 levels
  for (int iter = 0; iter < 2; ++iter) {
    MakeTables(3, "p", "q", 1);
    ASSERT_EQ("1,1,1", FilesPerLevel(1));

    // Compaction range falls before files
    Compact(1, "", "c");
    ASSERT_EQ("1,1,1", FilesPerLevel(1));

    // Compaction range falls after files
    Compact(1, "r", "z");
    ASSERT_EQ("1,1,1", FilesPerLevel(1));

    // Compaction range overlaps files
    Compact(1, "p1", "p9");
    ASSERT_EQ("0,0,1", FilesPerLevel(1));

    // Populate a different range
    MakeTables(3, "c", "e", 1);
    ASSERT_EQ("1,1,2", FilesPerLevel(1));

    // Compact just the new range
    Compact(1, "b", "f");
    ASSERT_EQ("0,0,2", FilesPerLevel(1));

    // Compact all
    MakeTables(1, "a", "z", 1);
    ASSERT_EQ("1,0,2", FilesPerLevel(1));
    CancelAllBackgroundWork(db_);
    db_->CompactRange(CompactRangeOptions(), handles_[1], nullptr, nullptr);
    ASSERT_EQ("1,0,2", FilesPerLevel(1));

    if (iter == 0) {
      options = CurrentOptions();
      options.max_background_flushes = 0;
      options.num_levels = 3;
      options.create_if_missing = true;
      DestroyAndReopen(options);
      CreateAndReopenWithCF({"pikachu"}, options);
    }
  }
}

TEST_F(DBTest, PreShutdownFlush) {
  Options options = CurrentOptions();
  options.max_background_flushes = 0;
  CreateAndReopenWithCF({"pikachu"}, options);
  ASSERT_OK(Put(1, "key", "value"));
  CancelAllBackgroundWork(db_);
  Status s =
      db_->CompactRange(CompactRangeOptions(), handles_[1], nullptr, nullptr);
  ASSERT_TRUE(s.IsShutdownInProgress());
}

TEST_P(DBTestWithParam, PreShutdownMultipleCompaction) {
  const int kTestKeySize = 16;
  const int kTestValueSize = 984;
  const int kEntrySize = kTestKeySize + kTestValueSize;
  const int kEntriesPerBuffer = 40;
  const int kNumL0Files = 4;

  const int kHighPriCount = 3;
  const int kLowPriCount = 5;
  env_->SetBackgroundThreads(kHighPriCount, Env::HIGH);
  env_->SetBackgroundThreads(kLowPriCount, Env::LOW);

  Options options;
  options.create_if_missing = true;
  options.write_buffer_size = kEntrySize * kEntriesPerBuffer;
  options.compaction_style = kCompactionStyleLevel;
  options.target_file_size_base = options.write_buffer_size;
  options.max_bytes_for_level_base =
      options.target_file_size_base * kNumL0Files;
  options.compression = kNoCompression;
  options = CurrentOptions(options);
  options.env = env_;
  options.enable_thread_tracking = true;
  options.level0_file_num_compaction_trigger = kNumL0Files;
  options.max_bytes_for_level_multiplier = 2;
  options.max_background_compactions = kLowPriCount;
  options.level0_stop_writes_trigger = 1 << 10;
  options.level0_slowdown_writes_trigger = 1 << 10;
  options.max_subcompactions = max_subcompactions_;

  TryReopen(options);
  Random rnd(301);

  std::vector<ThreadStatus> thread_list;
  // Delay both flush and compaction
  rocksdb::SyncPoint::GetInstance()->LoadDependency(
      {{"FlushJob::FlushJob()", "CompactionJob::Run():Start"},
       {"CompactionJob::Run():Start",
        "DBTest::PreShutdownMultipleCompaction:Preshutdown"},
       {"CompactionJob::Run():Start",
        "DBTest::PreShutdownMultipleCompaction:VerifyCompaction"},
       {"DBTest::PreShutdownMultipleCompaction:Preshutdown",
        "CompactionJob::Run():End"},
       {"CompactionJob::Run():End",
        "DBTest::PreShutdownMultipleCompaction:VerifyPreshutdown"}});

  rocksdb::SyncPoint::GetInstance()->EnableProcessing();

  // Make rocksdb busy
  int key = 0;
  // check how many threads are doing compaction using GetThreadList
  int operation_count[ThreadStatus::NUM_OP_TYPES] = {0};
  for (int file = 0; file < 16 * kNumL0Files; ++file) {
    for (int k = 0; k < kEntriesPerBuffer; ++k) {
      ASSERT_OK(Put(ToString(key++), RandomString(&rnd, kTestValueSize)));
    }

    Status s = env_->GetThreadList(&thread_list);
    for (auto thread : thread_list) {
      operation_count[thread.operation_type]++;
    }

    // Speed up the test
    if (operation_count[ThreadStatus::OP_FLUSH] > 1 &&
        operation_count[ThreadStatus::OP_COMPACTION] >
            0.6 * options.max_background_compactions) {
      break;
    }
    if (file == 15 * kNumL0Files) {
      TEST_SYNC_POINT("DBTest::PreShutdownMultipleCompaction:Preshutdown");
    }
  }

  TEST_SYNC_POINT("DBTest::PreShutdownMultipleCompaction:Preshutdown");
  ASSERT_GE(operation_count[ThreadStatus::OP_COMPACTION], 1);
  CancelAllBackgroundWork(db_);
  TEST_SYNC_POINT("DBTest::PreShutdownMultipleCompaction:VerifyPreshutdown");
  dbfull()->TEST_WaitForCompact();
  // Record the number of compactions at a time.
  for (int i = 0; i < ThreadStatus::NUM_OP_TYPES; ++i) {
    operation_count[i] = 0;
  }
  Status s = env_->GetThreadList(&thread_list);
  for (auto thread : thread_list) {
    operation_count[thread.operation_type]++;
  }
  ASSERT_EQ(operation_count[ThreadStatus::OP_COMPACTION], 0);
}

TEST_P(DBTestWithParam, PreShutdownCompactionMiddle) {
  const int kTestKeySize = 16;
  const int kTestValueSize = 984;
  const int kEntrySize = kTestKeySize + kTestValueSize;
  const int kEntriesPerBuffer = 40;
  const int kNumL0Files = 4;

  const int kHighPriCount = 3;
  const int kLowPriCount = 5;
  env_->SetBackgroundThreads(kHighPriCount, Env::HIGH);
  env_->SetBackgroundThreads(kLowPriCount, Env::LOW);

  Options options;
  options.create_if_missing = true;
  options.write_buffer_size = kEntrySize * kEntriesPerBuffer;
  options.compaction_style = kCompactionStyleLevel;
  options.target_file_size_base = options.write_buffer_size;
  options.max_bytes_for_level_base =
      options.target_file_size_base * kNumL0Files;
  options.compression = kNoCompression;
  options = CurrentOptions(options);
  options.env = env_;
  options.enable_thread_tracking = true;
  options.level0_file_num_compaction_trigger = kNumL0Files;
  options.max_bytes_for_level_multiplier = 2;
  options.max_background_compactions = kLowPriCount;
  options.level0_stop_writes_trigger = 1 << 10;
  options.level0_slowdown_writes_trigger = 1 << 10;
  options.max_subcompactions = max_subcompactions_;

  TryReopen(options);
  Random rnd(301);

  std::vector<ThreadStatus> thread_list;
  // Delay both flush and compaction
  rocksdb::SyncPoint::GetInstance()->LoadDependency(
      {{"DBTest::PreShutdownCompactionMiddle:Preshutdown",
        "CompactionJob::Run():Inprogress"},
       {"CompactionJob::Run():Start",
        "DBTest::PreShutdownCompactionMiddle:VerifyCompaction"},
       {"CompactionJob::Run():Inprogress", "CompactionJob::Run():End"},
       {"CompactionJob::Run():End",
        "DBTest::PreShutdownCompactionMiddle:VerifyPreshutdown"}});

  rocksdb::SyncPoint::GetInstance()->EnableProcessing();

  // Make rocksdb busy
  int key = 0;
  // check how many threads are doing compaction using GetThreadList
  int operation_count[ThreadStatus::NUM_OP_TYPES] = {0};
  for (int file = 0; file < 16 * kNumL0Files; ++file) {
    for (int k = 0; k < kEntriesPerBuffer; ++k) {
      ASSERT_OK(Put(ToString(key++), RandomString(&rnd, kTestValueSize)));
    }

    Status s = env_->GetThreadList(&thread_list);
    for (auto thread : thread_list) {
      operation_count[thread.operation_type]++;
    }

    // Speed up the test
    if (operation_count[ThreadStatus::OP_FLUSH] > 1 &&
        operation_count[ThreadStatus::OP_COMPACTION] >
            0.6 * options.max_background_compactions) {
      break;
    }
    if (file == 15 * kNumL0Files) {
      TEST_SYNC_POINT("DBTest::PreShutdownCompactionMiddle:VerifyCompaction");
    }
  }

  ASSERT_GE(operation_count[ThreadStatus::OP_COMPACTION], 1);
  CancelAllBackgroundWork(db_);
  TEST_SYNC_POINT("DBTest::PreShutdownCompactionMiddle:Preshutdown");
  TEST_SYNC_POINT("DBTest::PreShutdownCompactionMiddle:VerifyPreshutdown");
  dbfull()->TEST_WaitForCompact();
  // Record the number of compactions at a time.
  for (int i = 0; i < ThreadStatus::NUM_OP_TYPES; ++i) {
    operation_count[i] = 0;
  }
  Status s = env_->GetThreadList(&thread_list);
  for (auto thread : thread_list) {
    operation_count[thread.operation_type]++;
  }
  ASSERT_EQ(operation_count[ThreadStatus::OP_COMPACTION], 0);
}

#endif  // ROCKSDB_USING_THREAD_STATUS

#ifndef ROCKSDB_LITE
TEST_F(DBTest, FlushOnDestroy) {
  WriteOptions wo;
  wo.disableWAL = true;
  ASSERT_OK(Put("foo", "v1", wo));
  CancelAllBackgroundWork(db_);
}

TEST_F(DBTest, DynamicLevelCompressionPerLevel) {
  if (!Snappy_Supported()) {
    return;
  }
  const int kNKeys = 120;
  int keys[kNKeys];
  for (int i = 0; i < kNKeys; i++) {
    keys[i] = i;
  }
  std::random_shuffle(std::begin(keys), std::end(keys));

  Random rnd(301);
  Options options;
  options.create_if_missing = true;
  options.db_write_buffer_size = 20480;
  options.write_buffer_size = 20480;
  options.max_write_buffer_number = 2;
  options.level0_file_num_compaction_trigger = 2;
  options.level0_slowdown_writes_trigger = 2;
  options.level0_stop_writes_trigger = 2;
  options.target_file_size_base = 20480;
  options.level_compaction_dynamic_level_bytes = true;
  options.max_bytes_for_level_base = 102400;
  options.max_bytes_for_level_multiplier = 4;
  options.max_background_compactions = 1;
  options.num_levels = 5;

  options.compression_per_level.resize(3);
  options.compression_per_level[0] = kNoCompression;
  options.compression_per_level[1] = kNoCompression;
  options.compression_per_level[2] = kSnappyCompression;

  OnFileDeletionListener* listener = new OnFileDeletionListener();
  options.listeners.emplace_back(listener);

  DestroyAndReopen(options);

  // Insert more than 80K. L4 should be base level. Neither L0 nor L4 should
  // be compressed, so total data size should be more than 80K.
  for (int i = 0; i < 20; i++) {
    ASSERT_OK(Put(Key(keys[i]), CompressibleString(&rnd, 4000)));
  }
  Flush();
  dbfull()->TEST_WaitForCompact();

  ASSERT_EQ(NumTableFilesAtLevel(1), 0);
  ASSERT_EQ(NumTableFilesAtLevel(2), 0);
  ASSERT_EQ(NumTableFilesAtLevel(3), 0);
  // Assuming each files' metadata is at least 50 bytes/
  ASSERT_GT(SizeAtLevel(0) + SizeAtLevel(4), 20U * 4000U + 50U * 4);

  // Insert 400KB. Some data will be compressed
  for (int i = 21; i < 120; i++) {
    ASSERT_OK(Put(Key(keys[i]), CompressibleString(&rnd, 4000)));
  }
  Flush();
  dbfull()->TEST_WaitForCompact();
  ASSERT_EQ(NumTableFilesAtLevel(1), 0);
  ASSERT_EQ(NumTableFilesAtLevel(2), 0);
  ASSERT_LT(SizeAtLevel(0) + SizeAtLevel(3) + SizeAtLevel(4),
            120U * 4000U + 50U * 24);
  // Make sure data in files in L3 is not compacted by removing all files
  // in L4 and calculate number of rows
  ASSERT_OK(dbfull()->SetOptions({
      {"disable_auto_compactions", "true"},
  }));
  ColumnFamilyMetaData cf_meta;
  db_->GetColumnFamilyMetaData(&cf_meta);
  for (auto file : cf_meta.levels[4].files) {
    listener->SetExpectedFileName(dbname_ + file.name);
    ASSERT_OK(dbfull()->DeleteFile(file.name));
  }
  listener->VerifyMatchedCount(cf_meta.levels[4].files.size());

  int num_keys = 0;
  std::unique_ptr<Iterator> iter(db_->NewIterator(ReadOptions()));
  for (iter->SeekToFirst(); iter->Valid(); iter->Next()) {
    num_keys++;
  }
  ASSERT_OK(iter->status());
  ASSERT_GT(SizeAtLevel(0) + SizeAtLevel(3), num_keys * 4000U + num_keys * 10U);
}

TEST_F(DBTest, DynamicLevelCompressionPerLevel2) {
  if (!Snappy_Supported() || !LZ4_Supported() || !Zlib_Supported()) {
    return;
  }
  const int kNKeys = 500;
  int keys[kNKeys];
  for (int i = 0; i < kNKeys; i++) {
    keys[i] = i;
  }
  std::random_shuffle(std::begin(keys), std::end(keys));

  Random rnd(301);
  Options options;
  options.create_if_missing = true;
  options.db_write_buffer_size = 6000;
  options.write_buffer_size = 6000;
  options.max_write_buffer_number = 2;
  options.level0_file_num_compaction_trigger = 2;
  options.level0_slowdown_writes_trigger = 2;
  options.level0_stop_writes_trigger = 2;
  options.soft_pending_compaction_bytes_limit = 1024 * 1024;

  // Use file size to distinguish levels
  // L1: 10, L2: 20, L3 40, L4 80
  // L0 is less than 30
  options.target_file_size_base = 10;
  options.target_file_size_multiplier = 2;

  options.level_compaction_dynamic_level_bytes = true;
  options.max_bytes_for_level_base = 200;
  options.max_bytes_for_level_multiplier = 8;
  options.max_background_compactions = 1;
  options.num_levels = 5;
  std::shared_ptr<mock::MockTableFactory> mtf(new mock::MockTableFactory);
  options.table_factory = mtf;

  options.compression_per_level.resize(3);
  options.compression_per_level[0] = kNoCompression;
  options.compression_per_level[1] = kLZ4Compression;
  options.compression_per_level[2] = kZlibCompression;

  DestroyAndReopen(options);
  // When base level is L4, L4 is LZ4.
  std::atomic<int> num_zlib(0);
  std::atomic<int> num_lz4(0);
  std::atomic<int> num_no(0);
  rocksdb::SyncPoint::GetInstance()->SetCallBack(
      "LevelCompactionPicker::PickCompaction:Return", [&](void* arg) {
        Compaction* compaction = reinterpret_cast<Compaction*>(arg);
        if (compaction->output_level() == 4) {
          ASSERT_TRUE(compaction->output_compression() == kLZ4Compression);
          num_lz4.fetch_add(1);
        }
      });
  rocksdb::SyncPoint::GetInstance()->SetCallBack(
      "FlushJob::WriteLevel0Table:output_compression", [&](void* arg) {
        auto* compression = reinterpret_cast<CompressionType*>(arg);
        ASSERT_TRUE(*compression == kNoCompression);
        num_no.fetch_add(1);
      });
  rocksdb::SyncPoint::GetInstance()->EnableProcessing();

  for (int i = 0; i < 100; i++) {
    ASSERT_OK(Put(Key(keys[i]), RandomString(&rnd, 200)));

    if (i % 25 == 0) {
      dbfull()->TEST_WaitForFlushMemTable();
    }
  }

  Flush();
  dbfull()->TEST_WaitForFlushMemTable();
  dbfull()->TEST_WaitForCompact();
  rocksdb::SyncPoint::GetInstance()->DisableProcessing();
  rocksdb::SyncPoint::GetInstance()->ClearAllCallBacks();

  ASSERT_EQ(NumTableFilesAtLevel(1), 0);
  ASSERT_EQ(NumTableFilesAtLevel(2), 0);
  ASSERT_EQ(NumTableFilesAtLevel(3), 0);
  ASSERT_GT(NumTableFilesAtLevel(4), 0);
  ASSERT_GT(num_no.load(), 2);
  ASSERT_GT(num_lz4.load(), 0);
  int prev_num_files_l4 = NumTableFilesAtLevel(4);

  // After base level turn L4->L3, L3 becomes LZ4 and L4 becomes Zlib
  num_lz4.store(0);
  num_no.store(0);
  rocksdb::SyncPoint::GetInstance()->SetCallBack(
      "LevelCompactionPicker::PickCompaction:Return", [&](void* arg) {
        Compaction* compaction = reinterpret_cast<Compaction*>(arg);
        if (compaction->output_level() == 4 && compaction->start_level() == 3) {
          ASSERT_TRUE(compaction->output_compression() == kZlibCompression);
          num_zlib.fetch_add(1);
        } else {
          ASSERT_TRUE(compaction->output_compression() == kLZ4Compression);
          num_lz4.fetch_add(1);
        }
      });
  rocksdb::SyncPoint::GetInstance()->SetCallBack(
      "FlushJob::WriteLevel0Table:output_compression", [&](void* arg) {
        auto* compression = reinterpret_cast<CompressionType*>(arg);
        ASSERT_TRUE(*compression == kNoCompression);
        num_no.fetch_add(1);
      });
  rocksdb::SyncPoint::GetInstance()->EnableProcessing();

  for (int i = 101; i < 500; i++) {
    ASSERT_OK(Put(Key(keys[i]), RandomString(&rnd, 200)));
    if (i % 100 == 99) {
      Flush();
      dbfull()->TEST_WaitForCompact();
    }
  }

  rocksdb::SyncPoint::GetInstance()->ClearAllCallBacks();
  rocksdb::SyncPoint::GetInstance()->DisableProcessing();
  ASSERT_EQ(NumTableFilesAtLevel(1), 0);
  ASSERT_EQ(NumTableFilesAtLevel(2), 0);
  ASSERT_GT(NumTableFilesAtLevel(3), 0);
  ASSERT_GT(NumTableFilesAtLevel(4), prev_num_files_l4);
  ASSERT_GT(num_no.load(), 2);
  ASSERT_GT(num_lz4.load(), 0);
  ASSERT_GT(num_zlib.load(), 0);
}

TEST_F(DBTest, DynamicCompactionOptions) {
  // minimum write buffer size is enforced at 64KB
  const uint64_t k32KB = 1 << 15;
  const uint64_t k64KB = 1 << 16;
  const uint64_t k128KB = 1 << 17;
  const uint64_t k1MB = 1 << 20;
  const uint64_t k4KB = 1 << 12;
  Options options;
  options.env = env_;
  options.create_if_missing = true;
  options.compression = kNoCompression;
  options.soft_pending_compaction_bytes_limit = 1024 * 1024;
  options.write_buffer_size = k64KB;
  options.arena_block_size = 4 * k4KB;
  options.max_write_buffer_number = 2;
  // Compaction related options
  options.level0_file_num_compaction_trigger = 3;
  options.level0_slowdown_writes_trigger = 4;
  options.level0_stop_writes_trigger = 8;
  options.target_file_size_base = k64KB;
  options.max_compaction_bytes = options.target_file_size_base * 10;
  options.target_file_size_multiplier = 1;
  options.max_bytes_for_level_base = k128KB;
  options.max_bytes_for_level_multiplier = 4;

  // Block flush thread and disable compaction thread
  env_->SetBackgroundThreads(1, Env::LOW);
  env_->SetBackgroundThreads(1, Env::HIGH);
  DestroyAndReopen(options);

  auto gen_l0_kb = [this](int start, int size, int stride) {
    Random rnd(301);
    for (int i = 0; i < size; i++) {
      ASSERT_OK(Put(Key(start + stride * i), RandomString(&rnd, 1024)));
    }
    dbfull()->TEST_WaitForFlushMemTable();
  };

  // Write 3 files that have the same key range.
  // Since level0_file_num_compaction_trigger is 3, compaction should be
  // triggered. The compaction should result in one L1 file
  gen_l0_kb(0, 64, 1);
  ASSERT_EQ(NumTableFilesAtLevel(0), 1);
  gen_l0_kb(0, 64, 1);
  ASSERT_EQ(NumTableFilesAtLevel(0), 2);
  gen_l0_kb(0, 64, 1);
  dbfull()->TEST_WaitForCompact();
  ASSERT_EQ("0,1", FilesPerLevel());
  std::vector<LiveFileMetaData> metadata;
  db_->GetLiveFilesMetaData(&metadata);
  ASSERT_EQ(1U, metadata.size());
  ASSERT_LE(metadata[0].size, k64KB + k4KB);
  ASSERT_GE(metadata[0].size, k64KB - k4KB);

  // Test compaction trigger and target_file_size_base
  // Reduce compaction trigger to 2, and reduce L1 file size to 32KB.
  // Writing to 64KB L0 files should trigger a compaction. Since these
  // 2 L0 files have the same key range, compaction merge them and should
  // result in 2 32KB L1 files.
  ASSERT_OK(dbfull()->SetOptions({{"level0_file_num_compaction_trigger", "2"},
                                  {"target_file_size_base", ToString(k32KB)}}));

  gen_l0_kb(0, 64, 1);
  ASSERT_EQ("1,1", FilesPerLevel());
  gen_l0_kb(0, 64, 1);
  dbfull()->TEST_WaitForCompact();
  ASSERT_EQ("0,2", FilesPerLevel());
  metadata.clear();
  db_->GetLiveFilesMetaData(&metadata);
  ASSERT_EQ(2U, metadata.size());
  ASSERT_LE(metadata[0].size, k32KB + k4KB);
  ASSERT_GE(metadata[0].size, k32KB - k4KB);
  ASSERT_LE(metadata[1].size, k32KB + k4KB);
  ASSERT_GE(metadata[1].size, k32KB - k4KB);

  // Test max_bytes_for_level_base
  // Increase level base size to 256KB and write enough data that will
  // fill L1 and L2. L1 size should be around 256KB while L2 size should be
  // around 256KB x 4.
  ASSERT_OK(
      dbfull()->SetOptions({{"max_bytes_for_level_base", ToString(k1MB)}}));

  // writing 96 x 64KB => 6 * 1024KB
  // (L1 + L2) = (1 + 4) * 1024KB
  for (int i = 0; i < 96; ++i) {
    gen_l0_kb(i, 64, 96);
  }
  dbfull()->TEST_WaitForCompact();
  ASSERT_GT(SizeAtLevel(1), k1MB / 2);
  ASSERT_LT(SizeAtLevel(1), k1MB + k1MB / 2);

  // Within (0.5, 1.5) of 4MB.
  ASSERT_GT(SizeAtLevel(2), 2 * k1MB);
  ASSERT_LT(SizeAtLevel(2), 6 * k1MB);

  // Test max_bytes_for_level_multiplier and
  // max_bytes_for_level_base. Now, reduce both mulitplier and level base,
  // After filling enough data that can fit in L1 - L3, we should see L1 size
  // reduces to 128KB from 256KB which was asserted previously. Same for L2.
  ASSERT_OK(
      dbfull()->SetOptions({{"max_bytes_for_level_multiplier", "2"},
                            {"max_bytes_for_level_base", ToString(k128KB)}}));

  // writing 20 x 64KB = 10 x 128KB
  // (L1 + L2 + L3) = (1 + 2 + 4) * 128KB
  for (int i = 0; i < 20; ++i) {
    gen_l0_kb(i, 64, 32);
  }
  dbfull()->TEST_WaitForCompact();
  uint64_t total_size = SizeAtLevel(1) + SizeAtLevel(2) + SizeAtLevel(3);
  ASSERT_TRUE(total_size < k128KB * 7 * 1.5);

  // Test level0_stop_writes_trigger.
  // Clean up memtable and L0. Block compaction threads. If continue to write
  // and flush memtables. We should see put stop after 8 memtable flushes
  // since level0_stop_writes_trigger = 8
  dbfull()->TEST_FlushMemTable(true);
  dbfull()->CompactRange(CompactRangeOptions(), nullptr, nullptr);
  // Block compaction
  test::SleepingBackgroundTask sleeping_task_low;
  env_->Schedule(&test::SleepingBackgroundTask::DoSleepTask, &sleeping_task_low,
                 Env::Priority::LOW);
  sleeping_task_low.WaitUntilSleeping();
  ASSERT_EQ(NumTableFilesAtLevel(0), 0);
  int count = 0;
  Random rnd(301);
  WriteOptions wo;
  while (count < 64) {
    ASSERT_OK(Put(Key(count), RandomString(&rnd, 1024), wo));
    dbfull()->TEST_FlushMemTable(true);
    count++;
    if (dbfull()->TEST_write_controler().IsStopped()) {
      sleeping_task_low.WakeUp();
      break;
    }
  }
  // Stop trigger = 8
  ASSERT_EQ(count, 8);
  // Unblock
  sleeping_task_low.WaitUntilDone();

  // Now reduce level0_stop_writes_trigger to 6. Clear up memtables and L0.
  // Block compaction thread again. Perform the put and memtable flushes
  // until we see the stop after 6 memtable flushes.
  ASSERT_OK(dbfull()->SetOptions({{"level0_stop_writes_trigger", "6"}}));
  dbfull()->TEST_FlushMemTable(true);
  dbfull()->CompactRange(CompactRangeOptions(), nullptr, nullptr);
  ASSERT_EQ(NumTableFilesAtLevel(0), 0);

  // Block compaction again
  sleeping_task_low.Reset();
  env_->Schedule(&test::SleepingBackgroundTask::DoSleepTask, &sleeping_task_low,
                 Env::Priority::LOW);
  sleeping_task_low.WaitUntilSleeping();
  count = 0;
  while (count < 64) {
    ASSERT_OK(Put(Key(count), RandomString(&rnd, 1024), wo));
    dbfull()->TEST_FlushMemTable(true);
    count++;
    if (dbfull()->TEST_write_controler().IsStopped()) {
      sleeping_task_low.WakeUp();
      break;
    }
  }
  ASSERT_EQ(count, 6);
  // Unblock
  sleeping_task_low.WaitUntilDone();

  // Test disable_auto_compactions
  // Compaction thread is unblocked but auto compaction is disabled. Write
  // 4 L0 files and compaction should be triggered. If auto compaction is
  // disabled, then TEST_WaitForCompact will be waiting for nothing. Number of
  // L0 files do not change after the call.
  ASSERT_OK(dbfull()->SetOptions({{"disable_auto_compactions", "true"}}));
  dbfull()->CompactRange(CompactRangeOptions(), nullptr, nullptr);
  ASSERT_EQ(NumTableFilesAtLevel(0), 0);

  for (int i = 0; i < 4; ++i) {
    ASSERT_OK(Put(Key(i), RandomString(&rnd, 1024)));
    // Wait for compaction so that put won't stop
    dbfull()->TEST_FlushMemTable(true);
  }
  dbfull()->TEST_WaitForCompact();
  ASSERT_EQ(NumTableFilesAtLevel(0), 4);

  // Enable auto compaction and perform the same test, # of L0 files should be
  // reduced after compaction.
  ASSERT_OK(dbfull()->SetOptions({{"disable_auto_compactions", "false"}}));
  dbfull()->CompactRange(CompactRangeOptions(), nullptr, nullptr);
  ASSERT_EQ(NumTableFilesAtLevel(0), 0);

  for (int i = 0; i < 4; ++i) {
    ASSERT_OK(Put(Key(i), RandomString(&rnd, 1024)));
    // Wait for compaction so that put won't stop
    dbfull()->TEST_FlushMemTable(true);
  }
  dbfull()->TEST_WaitForCompact();
  ASSERT_LT(NumTableFilesAtLevel(0), 4);
}
#endif  // ROCKSDB_LITE

TEST_F(DBTest, FileCreationRandomFailure) {
  Options options;
  options.env = env_;
  options.create_if_missing = true;
  options.write_buffer_size = 100000;  // Small write buffer
  options.target_file_size_base = 200000;
  options.max_bytes_for_level_base = 1000000;
  options.max_bytes_for_level_multiplier = 2;

  DestroyAndReopen(options);
  Random rnd(301);

  const int kCDTKeysPerBuffer = 4;
  const int kTestSize = kCDTKeysPerBuffer * 4096;
  const int kTotalIteration = 100;
  // the second half of the test involves in random failure
  // of file creation.
  const int kRandomFailureTest = kTotalIteration / 2;
  std::vector<std::string> values;
  for (int i = 0; i < kTestSize; ++i) {
    values.push_back("NOT_FOUND");
  }
  for (int j = 0; j < kTotalIteration; ++j) {
    if (j == kRandomFailureTest) {
      env_->non_writeable_rate_.store(90);
    }
    for (int k = 0; k < kTestSize; ++k) {
      // here we expect some of the Put fails.
      std::string value = RandomString(&rnd, 100);
      Status s = Put(Key(k), Slice(value));
      if (s.ok()) {
        // update the latest successful put
        values[k] = value;
      }
      // But everything before we simulate the failure-test should succeed.
      if (j < kRandomFailureTest) {
        ASSERT_OK(s);
      }
    }
  }

  // If rocksdb does not do the correct job, internal assert will fail here.
  dbfull()->TEST_WaitForFlushMemTable();
  dbfull()->TEST_WaitForCompact();

  // verify we have the latest successful update
  for (int k = 0; k < kTestSize; ++k) {
    auto v = Get(Key(k));
    ASSERT_EQ(v, values[k]);
  }

  // reopen and reverify we have the latest successful update
  env_->non_writeable_rate_.store(0);
  Reopen(options);
  for (int k = 0; k < kTestSize; ++k) {
    auto v = Get(Key(k));
    ASSERT_EQ(v, values[k]);
  }
}

#ifndef ROCKSDB_LITE
TEST_F(DBTest, DynamicMiscOptions) {
  // Test max_sequential_skip_in_iterations
  Options options;
  options.env = env_;
  options.create_if_missing = true;
  options.max_sequential_skip_in_iterations = 16;
  options.compression = kNoCompression;
  options.statistics = rocksdb::CreateDBStatistics();
  DestroyAndReopen(options);

  auto assert_reseek_count = [this, &options](int key_start, int num_reseek) {
    int key0 = key_start;
    int key1 = key_start + 1;
    int key2 = key_start + 2;
    Random rnd(301);
    ASSERT_OK(Put(Key(key0), RandomString(&rnd, 8)));
    for (int i = 0; i < 10; ++i) {
      ASSERT_OK(Put(Key(key1), RandomString(&rnd, 8)));
    }
    ASSERT_OK(Put(Key(key2), RandomString(&rnd, 8)));
    std::unique_ptr<Iterator> iter(db_->NewIterator(ReadOptions()));
    iter->Seek(Key(key1));
    ASSERT_TRUE(iter->Valid());
    ASSERT_EQ(iter->key().compare(Key(key1)), 0);
    iter->Next();
    ASSERT_TRUE(iter->Valid());
    ASSERT_EQ(iter->key().compare(Key(key2)), 0);
    ASSERT_EQ(num_reseek,
              TestGetTickerCount(options, NUMBER_OF_RESEEKS_IN_ITERATION));
  };
  // No reseek
  assert_reseek_count(100, 0);

  ASSERT_OK(dbfull()->SetOptions({{"max_sequential_skip_in_iterations", "4"}}));
  // Clear memtable and make new option effective
  dbfull()->TEST_FlushMemTable(true);
  // Trigger reseek
  assert_reseek_count(200, 1);

  ASSERT_OK(
      dbfull()->SetOptions({{"max_sequential_skip_in_iterations", "16"}}));
  // Clear memtable and make new option effective
  dbfull()->TEST_FlushMemTable(true);
  // No reseek
  assert_reseek_count(300, 1);

  MutableCFOptions mutable_cf_options;
  CreateAndReopenWithCF({"pikachu"}, options);
  // Test soft_pending_compaction_bytes_limit,
  // hard_pending_compaction_bytes_limit
  ASSERT_OK(dbfull()->SetOptions(
      handles_[1], {{"soft_pending_compaction_bytes_limit", "200"},
                    {"hard_pending_compaction_bytes_limit", "300"}}));
  ASSERT_OK(dbfull()->TEST_GetLatestMutableCFOptions(handles_[1],
                                                     &mutable_cf_options));
  ASSERT_EQ(200, mutable_cf_options.soft_pending_compaction_bytes_limit);
  ASSERT_EQ(300, mutable_cf_options.hard_pending_compaction_bytes_limit);
  // Test report_bg_io_stats
  ASSERT_OK(
      dbfull()->SetOptions(handles_[1], {{"report_bg_io_stats", "true"}}));
  // sanity check
  ASSERT_OK(dbfull()->TEST_GetLatestMutableCFOptions(handles_[1],
                                                     &mutable_cf_options));
  ASSERT_TRUE(mutable_cf_options.report_bg_io_stats);
  // Test compression
  // sanity check
  ASSERT_OK(dbfull()->SetOptions({{"compression", "kNoCompression"}}));
  ASSERT_OK(dbfull()->TEST_GetLatestMutableCFOptions(handles_[0],
                                                     &mutable_cf_options));
  ASSERT_EQ(CompressionType::kNoCompression, mutable_cf_options.compression);
  ASSERT_OK(dbfull()->SetOptions({{"compression", "kSnappyCompression"}}));
  ASSERT_OK(dbfull()->TEST_GetLatestMutableCFOptions(handles_[0],
                                                     &mutable_cf_options));
  ASSERT_EQ(CompressionType::kSnappyCompression,
            mutable_cf_options.compression);
  // Test paranoid_file_checks already done in db_block_cache_test
  ASSERT_OK(
      dbfull()->SetOptions(handles_[1], {{"paranoid_file_checks", "true"}}));
  ASSERT_OK(dbfull()->TEST_GetLatestMutableCFOptions(handles_[1],
                                                     &mutable_cf_options));
  ASSERT_TRUE(mutable_cf_options.report_bg_io_stats);
}
#endif  // ROCKSDB_LITE

TEST_F(DBTest, L0L1L2AndUpHitCounter) {
  Options options = CurrentOptions();
  options.write_buffer_size = 32 * 1024;
  options.target_file_size_base = 32 * 1024;
  options.level0_file_num_compaction_trigger = 2;
  options.level0_slowdown_writes_trigger = 2;
  options.level0_stop_writes_trigger = 4;
  options.max_bytes_for_level_base = 64 * 1024;
  options.max_write_buffer_number = 2;
  options.max_background_compactions = 8;
  options.max_background_flushes = 8;
  options.statistics = rocksdb::CreateDBStatistics();
  CreateAndReopenWithCF({"mypikachu"}, options);

  int numkeys = 20000;
  for (int i = 0; i < numkeys; i++) {
    ASSERT_OK(Put(1, Key(i), "val"));
  }
  ASSERT_EQ(0, TestGetTickerCount(options, GET_HIT_L0));
  ASSERT_EQ(0, TestGetTickerCount(options, GET_HIT_L1));
  ASSERT_EQ(0, TestGetTickerCount(options, GET_HIT_L2_AND_UP));

  ASSERT_OK(Flush(1));
  dbfull()->TEST_WaitForCompact();

  for (int i = 0; i < numkeys; i++) {
    ASSERT_EQ(Get(1, Key(i)), "val");
  }

  ASSERT_GT(TestGetTickerCount(options, GET_HIT_L0), 100);
  ASSERT_GT(TestGetTickerCount(options, GET_HIT_L1), 100);
  ASSERT_GT(TestGetTickerCount(options, GET_HIT_L2_AND_UP), 100);

  ASSERT_EQ(numkeys, TestGetTickerCount(options, GET_HIT_L0) +
                         TestGetTickerCount(options, GET_HIT_L1) +
                         TestGetTickerCount(options, GET_HIT_L2_AND_UP));
}

TEST_F(DBTest, EncodeDecompressedBlockSizeTest) {
  // iter 0 -- zlib
  // iter 1 -- bzip2
  // iter 2 -- lz4
  // iter 3 -- lz4HC
  // iter 4 -- xpress
  CompressionType compressions[] = {kZlibCompression, kBZip2Compression,
                                    kLZ4Compression, kLZ4HCCompression,
                                    kXpressCompression};
  for (auto comp : compressions) {
    if (!CompressionTypeSupported(comp)) {
      continue;
    }
    // first_table_version 1 -- generate with table_version == 1, read with
    // table_version == 2
    // first_table_version 2 -- generate with table_version == 2, read with
    // table_version == 1
    for (int first_table_version = 1; first_table_version <= 2;
         ++first_table_version) {
      BlockBasedTableOptions table_options;
      table_options.format_version = first_table_version;
      table_options.filter_policy.reset(NewBloomFilterPolicy(10));
      Options options = CurrentOptions();
      options.table_factory.reset(NewBlockBasedTableFactory(table_options));
      options.create_if_missing = true;
      options.compression = comp;
      DestroyAndReopen(options);

      int kNumKeysWritten = 100000;

      Random rnd(301);
      for (int i = 0; i < kNumKeysWritten; ++i) {
        // compressible string
        ASSERT_OK(Put(Key(i), RandomString(&rnd, 128) + std::string(128, 'a')));
      }

      table_options.format_version = first_table_version == 1 ? 2 : 1;
      options.table_factory.reset(NewBlockBasedTableFactory(table_options));
      Reopen(options);
      for (int i = 0; i < kNumKeysWritten; ++i) {
        auto r = Get(Key(i));
        ASSERT_EQ(r.substr(128), std::string(128, 'a'));
      }
    }
  }
}

TEST_F(DBTest, CloseSpeedup) {
  Options options = CurrentOptions();
  options.compaction_style = kCompactionStyleLevel;
  options.write_buffer_size = 110 << 10;  // 110KB
  options.arena_block_size = 4 << 10;
  options.level0_file_num_compaction_trigger = 2;
  options.num_levels = 4;
  options.max_bytes_for_level_base = 400 * 1024;
  options.max_write_buffer_number = 16;

  // Block background threads
  env_->SetBackgroundThreads(1, Env::LOW);
  env_->SetBackgroundThreads(1, Env::HIGH);
  test::SleepingBackgroundTask sleeping_task_low;
  env_->Schedule(&test::SleepingBackgroundTask::DoSleepTask, &sleeping_task_low,
                 Env::Priority::LOW);
  test::SleepingBackgroundTask sleeping_task_high;
  env_->Schedule(&test::SleepingBackgroundTask::DoSleepTask,
                 &sleeping_task_high, Env::Priority::HIGH);

  std::vector<std::string> filenames;
  env_->GetChildren(dbname_, &filenames);
  // Delete archival files.
  for (size_t i = 0; i < filenames.size(); ++i) {
    env_->DeleteFile(dbname_ + "/" + filenames[i]);
  }
  env_->DeleteDir(dbname_);
  DestroyAndReopen(options);

  rocksdb::SyncPoint::GetInstance()->EnableProcessing();
  env_->SetBackgroundThreads(1, Env::LOW);
  env_->SetBackgroundThreads(1, Env::HIGH);
  Random rnd(301);
  int key_idx = 0;

  // First three 110KB files are not going to level 2
  // After that, (100K, 200K)
  for (int num = 0; num < 5; num++) {
    GenerateNewFile(&rnd, &key_idx, true);
  }

  ASSERT_EQ(0, GetSstFileCount(dbname_));

  Close();
  ASSERT_EQ(0, GetSstFileCount(dbname_));

  // Unblock background threads
  sleeping_task_high.WakeUp();
  sleeping_task_high.WaitUntilDone();
  sleeping_task_low.WakeUp();
  sleeping_task_low.WaitUntilDone();

  Destroy(options);
}

class DelayedMergeOperator : public MergeOperator {
 private:
  DBTest* db_test_;

 public:
  explicit DelayedMergeOperator(DBTest* d) : db_test_(d) {}

  virtual bool FullMergeV2(const MergeOperationInput& merge_in,
                           MergeOperationOutput* merge_out) const override {
    db_test_->env_->addon_time_.fetch_add(1000);
    merge_out->new_value = "";
    return true;
  }

  virtual const char* Name() const override { return "DelayedMergeOperator"; }
};

TEST_F(DBTest, MergeTestTime) {
  std::string one, two, three;
  PutFixed64(&one, 1);
  PutFixed64(&two, 2);
  PutFixed64(&three, 3);

  // Enable time profiling
  SetPerfLevel(kEnableTime);
  this->env_->addon_time_.store(0);
  this->env_->time_elapse_only_sleep_ = true;
  this->env_->no_slowdown_ = true;
  Options options = CurrentOptions();
  options.statistics = rocksdb::CreateDBStatistics();
  options.merge_operator.reset(new DelayedMergeOperator(this));
  DestroyAndReopen(options);

  ASSERT_EQ(TestGetTickerCount(options, MERGE_OPERATION_TOTAL_TIME), 0);
  db_->Put(WriteOptions(), "foo", one);
  ASSERT_OK(Flush());
  ASSERT_OK(db_->Merge(WriteOptions(), "foo", two));
  ASSERT_OK(Flush());
  ASSERT_OK(db_->Merge(WriteOptions(), "foo", three));
  ASSERT_OK(Flush());

  ReadOptions opt;
  opt.verify_checksums = true;
  opt.snapshot = nullptr;
  std::string result;
  db_->Get(opt, "foo", &result);

  ASSERT_EQ(1000000, TestGetTickerCount(options, MERGE_OPERATION_TOTAL_TIME));

  ReadOptions read_options;
  std::unique_ptr<Iterator> iter(db_->NewIterator(read_options));
  int count = 0;
  for (iter->SeekToFirst(); iter->Valid(); iter->Next()) {
    ASSERT_OK(iter->status());
    ++count;
  }

  ASSERT_EQ(1, count);
  ASSERT_EQ(2000000, TestGetTickerCount(options, MERGE_OPERATION_TOTAL_TIME));
#ifdef ROCKSDB_USING_THREAD_STATUS
  ASSERT_GT(TestGetTickerCount(options, FLUSH_WRITE_BYTES), 0);
#endif  // ROCKSDB_USING_THREAD_STATUS
  this->env_->time_elapse_only_sleep_ = false;
}

#ifndef ROCKSDB_LITE
TEST_P(DBTestWithParam, MergeCompactionTimeTest) {
  SetPerfLevel(kEnableTime);
  Options options = CurrentOptions();
  options.compaction_filter_factory = std::make_shared<KeepFilterFactory>();
  options.statistics = rocksdb::CreateDBStatistics();
  options.merge_operator.reset(new DelayedMergeOperator(this));
  options.compaction_style = kCompactionStyleUniversal;
  options.max_subcompactions = max_subcompactions_;
  DestroyAndReopen(options);

  for (int i = 0; i < 1000; i++) {
    ASSERT_OK(db_->Merge(WriteOptions(), "foo", "TEST"));
    ASSERT_OK(Flush());
  }
  dbfull()->TEST_WaitForFlushMemTable();
  dbfull()->TEST_WaitForCompact();

  ASSERT_NE(TestGetTickerCount(options, MERGE_OPERATION_TOTAL_TIME), 0);
}

TEST_P(DBTestWithParam, FilterCompactionTimeTest) {
  Options options = CurrentOptions();
  options.compaction_filter_factory =
      std::make_shared<DelayFilterFactory>(this);
  options.disable_auto_compactions = true;
  options.create_if_missing = true;
  options.statistics = rocksdb::CreateDBStatistics();
  options.max_subcompactions = max_subcompactions_;
  DestroyAndReopen(options);

  // put some data
  for (int table = 0; table < 4; ++table) {
    for (int i = 0; i < 10 + table; ++i) {
      Put(ToString(table * 100 + i), "val");
    }
    Flush();
  }

  CompactRangeOptions cro;
  cro.exclusive_manual_compaction = exclusive_manual_compaction_;
  ASSERT_OK(db_->CompactRange(cro, nullptr, nullptr));
  ASSERT_EQ(0U, CountLiveFiles());

  Reopen(options);

  Iterator* itr = db_->NewIterator(ReadOptions());
  itr->SeekToFirst();
  ASSERT_NE(TestGetTickerCount(options, FILTER_OPERATION_TOTAL_TIME), 0);
  delete itr;
}
#endif  // ROCKSDB_LITE

TEST_F(DBTest, TestLogCleanup) {
  Options options = CurrentOptions();
  options.write_buffer_size = 64 * 1024;  // very small
  // only two memtables allowed ==> only two log files
  options.max_write_buffer_number = 2;
  Reopen(options);

  for (int i = 0; i < 100000; ++i) {
    Put(Key(i), "val");
    // only 2 memtables will be alive, so logs_to_free needs to always be below
    // 2
    ASSERT_LT(dbfull()->TEST_LogsToFreeSize(), static_cast<size_t>(3));
  }
}

#ifndef ROCKSDB_LITE
TEST_F(DBTest, EmptyCompactedDB) {
  Options options = CurrentOptions();
  options.max_open_files = -1;
  Close();
  ASSERT_OK(ReadOnlyReopen(options));
  Status s = Put("new", "value");
  ASSERT_TRUE(s.IsNotSupported());
  Close();
}
#endif  // ROCKSDB_LITE

#ifndef ROCKSDB_LITE
TEST_F(DBTest, SuggestCompactRangeTest) {
  class CompactionFilterFactoryGetContext : public CompactionFilterFactory {
   public:
    virtual std::unique_ptr<CompactionFilter> CreateCompactionFilter(
        const CompactionFilter::Context& context) override {
      saved_context = context;
      std::unique_ptr<CompactionFilter> empty_filter;
      return empty_filter;
    }
    const char* Name() const override {
      return "CompactionFilterFactoryGetContext";
    }
    static bool IsManual(CompactionFilterFactory* compaction_filter_factory) {
      return reinterpret_cast<CompactionFilterFactoryGetContext*>(
                 compaction_filter_factory)
          ->saved_context.is_manual_compaction;
    }
    CompactionFilter::Context saved_context;
  };

  Options options = CurrentOptions();
  options.memtable_factory.reset(
      new SpecialSkipListFactory(DBTestBase::kNumKeysByGenerateNewRandomFile));
  options.compaction_style = kCompactionStyleLevel;
  options.compaction_filter_factory.reset(
      new CompactionFilterFactoryGetContext());
  options.write_buffer_size = 200 << 10;
  options.arena_block_size = 4 << 10;
  options.level0_file_num_compaction_trigger = 4;
  options.num_levels = 4;
  options.compression = kNoCompression;
  options.max_bytes_for_level_base = 450 << 10;
  options.target_file_size_base = 98 << 10;
  options.max_compaction_bytes = static_cast<uint64_t>(1) << 60;  // inf

  Reopen(options);

  Random rnd(301);

  for (int num = 0; num < 3; num++) {
    GenerateNewRandomFile(&rnd);
  }

  GenerateNewRandomFile(&rnd);
  ASSERT_EQ("0,4", FilesPerLevel(0));
  ASSERT_TRUE(!CompactionFilterFactoryGetContext::IsManual(
      options.compaction_filter_factory.get()));

  GenerateNewRandomFile(&rnd);
  ASSERT_EQ("1,4", FilesPerLevel(0));

  GenerateNewRandomFile(&rnd);
  ASSERT_EQ("2,4", FilesPerLevel(0));

  GenerateNewRandomFile(&rnd);
  ASSERT_EQ("3,4", FilesPerLevel(0));

  GenerateNewRandomFile(&rnd);
  ASSERT_EQ("0,4,4", FilesPerLevel(0));

  GenerateNewRandomFile(&rnd);
  ASSERT_EQ("1,4,4", FilesPerLevel(0));

  GenerateNewRandomFile(&rnd);
  ASSERT_EQ("2,4,4", FilesPerLevel(0));

  GenerateNewRandomFile(&rnd);
  ASSERT_EQ("3,4,4", FilesPerLevel(0));

  GenerateNewRandomFile(&rnd);
  ASSERT_EQ("0,4,8", FilesPerLevel(0));

  GenerateNewRandomFile(&rnd);
  ASSERT_EQ("1,4,8", FilesPerLevel(0));

  // compact it three times
  for (int i = 0; i < 3; ++i) {
    ASSERT_OK(experimental::SuggestCompactRange(db_, nullptr, nullptr));
    dbfull()->TEST_WaitForCompact();
  }

  // All files are compacted
  ASSERT_EQ(0, NumTableFilesAtLevel(0));
  ASSERT_EQ(0, NumTableFilesAtLevel(1));

  GenerateNewRandomFile(&rnd);
  ASSERT_EQ(1, NumTableFilesAtLevel(0));

  // nonoverlapping with the file on level 0
  Slice start("a"), end("b");
  ASSERT_OK(experimental::SuggestCompactRange(db_, &start, &end));
  dbfull()->TEST_WaitForCompact();

  // should not compact the level 0 file
  ASSERT_EQ(1, NumTableFilesAtLevel(0));

  start = Slice("j");
  end = Slice("m");
  ASSERT_OK(experimental::SuggestCompactRange(db_, &start, &end));
  dbfull()->TEST_WaitForCompact();
  ASSERT_TRUE(CompactionFilterFactoryGetContext::IsManual(
      options.compaction_filter_factory.get()));

  // now it should compact the level 0 file
  ASSERT_EQ(0, NumTableFilesAtLevel(0));
  ASSERT_EQ(1, NumTableFilesAtLevel(1));
}

TEST_F(DBTest, PromoteL0) {
  Options options = CurrentOptions();
  options.disable_auto_compactions = true;
  options.write_buffer_size = 10 * 1024 * 1024;
  DestroyAndReopen(options);

  // non overlapping ranges
  std::vector<std::pair<int32_t, int32_t>> ranges = {
      {81, 160}, {0, 80}, {161, 240}, {241, 320}};

  int32_t value_size = 10 * 1024;  // 10 KB

  Random rnd(301);
  std::map<int32_t, std::string> values;
  for (const auto& range : ranges) {
    for (int32_t j = range.first; j < range.second; j++) {
      values[j] = RandomString(&rnd, value_size);
      ASSERT_OK(Put(Key(j), values[j]));
    }
    ASSERT_OK(Flush());
  }

  int32_t level0_files = NumTableFilesAtLevel(0, 0);
  ASSERT_EQ(level0_files, ranges.size());
  ASSERT_EQ(NumTableFilesAtLevel(1, 0), 0);  // No files in L1

  // Promote L0 level to L2.
  ASSERT_OK(experimental::PromoteL0(db_, db_->DefaultColumnFamily(), 2));
  // We expect that all the files were trivially moved from L0 to L2
  ASSERT_EQ(NumTableFilesAtLevel(0, 0), 0);
  ASSERT_EQ(NumTableFilesAtLevel(2, 0), level0_files);

  for (const auto& kv : values) {
    ASSERT_EQ(Get(Key(kv.first)), kv.second);
  }
}

TEST_F(DBTest, PromoteL0Failure) {
  Options options = CurrentOptions();
  options.disable_auto_compactions = true;
  options.write_buffer_size = 10 * 1024 * 1024;
  DestroyAndReopen(options);

  // Produce two L0 files with overlapping ranges.
  ASSERT_OK(Put(Key(0), ""));
  ASSERT_OK(Put(Key(3), ""));
  ASSERT_OK(Flush());
  ASSERT_OK(Put(Key(1), ""));
  ASSERT_OK(Flush());

  Status status;
  // Fails because L0 has overlapping files.
  status = experimental::PromoteL0(db_, db_->DefaultColumnFamily());
  ASSERT_TRUE(status.IsInvalidArgument());

  ASSERT_OK(db_->CompactRange(CompactRangeOptions(), nullptr, nullptr));
  // Now there is a file in L1.
  ASSERT_GE(NumTableFilesAtLevel(1, 0), 1);

  ASSERT_OK(Put(Key(5), ""));
  ASSERT_OK(Flush());
  // Fails because L1 is non-empty.
  status = experimental::PromoteL0(db_, db_->DefaultColumnFamily());
  ASSERT_TRUE(status.IsInvalidArgument());
}
#endif  // ROCKSDB_LITE

// Github issue #596
TEST_F(DBTest, HugeNumberOfLevels) {
  Options options = CurrentOptions();
  options.write_buffer_size = 2 * 1024 * 1024;         // 2MB
  options.max_bytes_for_level_base = 2 * 1024 * 1024;  // 2MB
  options.num_levels = 12;
  options.max_background_compactions = 10;
  options.max_bytes_for_level_multiplier = 2;
  options.level_compaction_dynamic_level_bytes = true;
  DestroyAndReopen(options);

  Random rnd(301);
  for (int i = 0; i < 300000; ++i) {
    ASSERT_OK(Put(Key(i), RandomString(&rnd, 1024)));
  }

  ASSERT_OK(db_->CompactRange(CompactRangeOptions(), nullptr, nullptr));
}

TEST_F(DBTest, AutomaticConflictsWithManualCompaction) {
  Options options = CurrentOptions();
  options.write_buffer_size = 2 * 1024 * 1024;         // 2MB
  options.max_bytes_for_level_base = 2 * 1024 * 1024;  // 2MB
  options.num_levels = 12;
  options.max_background_compactions = 10;
  options.max_bytes_for_level_multiplier = 2;
  options.level_compaction_dynamic_level_bytes = true;
  DestroyAndReopen(options);

  Random rnd(301);
  for (int i = 0; i < 300000; ++i) {
    ASSERT_OK(Put(Key(i), RandomString(&rnd, 1024)));
  }

  std::atomic<int> callback_count(0);
  rocksdb::SyncPoint::GetInstance()->SetCallBack(
      "DBImpl::BackgroundCompaction()::Conflict",
      [&](void* arg) { callback_count.fetch_add(1); });
  rocksdb::SyncPoint::GetInstance()->EnableProcessing();
  CompactRangeOptions croptions;
  croptions.exclusive_manual_compaction = false;
  ASSERT_OK(db_->CompactRange(croptions, nullptr, nullptr));
  ASSERT_GE(callback_count.load(), 1);
  rocksdb::SyncPoint::GetInstance()->DisableProcessing();
  for (int i = 0; i < 300000; ++i) {
    ASSERT_NE("NOT_FOUND", Get(Key(i)));
  }
}

// Github issue #595
// Large write batch with column families
TEST_F(DBTest, LargeBatchWithColumnFamilies) {
  Options options = CurrentOptions();
  options.env = env_;
  options.write_buffer_size = 100000;  // Small write buffer
  CreateAndReopenWithCF({"pikachu"}, options);
  int64_t j = 0;
  for (int i = 0; i < 5; i++) {
    for (int pass = 1; pass <= 3; pass++) {
      WriteBatch batch;
      size_t write_size = 1024 * 1024 * (5 + i);
      fprintf(stderr, "prepare: %" ROCKSDB_PRIszt " MB, pass:%d\n",
              (write_size / 1024 / 1024), pass);
      for (;;) {
        std::string data(3000, j++ % 127 + 20);
        data += ToString(j);
        batch.Put(handles_[0], Slice(data), Slice(data));
        if (batch.GetDataSize() > write_size) {
          break;
        }
      }
      fprintf(stderr, "write: %" ROCKSDB_PRIszt " MB\n",
              (batch.GetDataSize() / 1024 / 1024));
      ASSERT_OK(dbfull()->Write(WriteOptions(), &batch));
      fprintf(stderr, "done\n");
    }
  }
  // make sure we can re-open it.
  ASSERT_OK(TryReopenWithColumnFamilies({"default", "pikachu"}, options));
}

// Make sure that Flushes can proceed in parallel with CompactRange()
TEST_F(DBTest, FlushesInParallelWithCompactRange) {
  // iter == 0 -- leveled
  // iter == 1 -- leveled, but throw in a flush between two levels compacting
  // iter == 2 -- universal
  for (int iter = 0; iter < 3; ++iter) {
    Options options = CurrentOptions();
    if (iter < 2) {
      options.compaction_style = kCompactionStyleLevel;
    } else {
      options.compaction_style = kCompactionStyleUniversal;
    }
    options.write_buffer_size = 110 << 10;
    options.level0_file_num_compaction_trigger = 4;
    options.num_levels = 4;
    options.compression = kNoCompression;
    options.max_bytes_for_level_base = 450 << 10;
    options.target_file_size_base = 98 << 10;
    options.max_write_buffer_number = 2;

    DestroyAndReopen(options);

    Random rnd(301);
    for (int num = 0; num < 14; num++) {
      GenerateNewRandomFile(&rnd);
    }

    if (iter == 1) {
      rocksdb::SyncPoint::GetInstance()->LoadDependency(
          {{"DBImpl::RunManualCompaction()::1",
            "DBTest::FlushesInParallelWithCompactRange:1"},
           {"DBTest::FlushesInParallelWithCompactRange:2",
            "DBImpl::RunManualCompaction()::2"}});
    } else {
      rocksdb::SyncPoint::GetInstance()->LoadDependency(
          {{"CompactionJob::Run():Start",
            "DBTest::FlushesInParallelWithCompactRange:1"},
           {"DBTest::FlushesInParallelWithCompactRange:2",
            "CompactionJob::Run():End"}});
    }
    rocksdb::SyncPoint::GetInstance()->EnableProcessing();

    std::vector<port::Thread> threads;
    threads.emplace_back([&]() { Compact("a", "z"); });

    TEST_SYNC_POINT("DBTest::FlushesInParallelWithCompactRange:1");

    // this has to start a flush. if flushes are blocked, this will try to
    // create
    // 3 memtables, and that will fail because max_write_buffer_number is 2
    for (int num = 0; num < 3; num++) {
      GenerateNewRandomFile(&rnd, /* nowait */ true);
    }

    TEST_SYNC_POINT("DBTest::FlushesInParallelWithCompactRange:2");

    for (auto& t : threads) {
      t.join();
    }
    rocksdb::SyncPoint::GetInstance()->DisableProcessing();
  }
}

TEST_F(DBTest, DelayedWriteRate) {
  const int kEntriesPerMemTable = 100;
  const int kTotalFlushes = 12;

  Options options = CurrentOptions();
  env_->SetBackgroundThreads(1, Env::LOW);
  options.env = env_;
  env_->no_slowdown_ = true;
  options.write_buffer_size = 100000000;
  options.max_write_buffer_number = 256;
  options.max_background_compactions = 1;
  options.level0_file_num_compaction_trigger = 3;
  options.level0_slowdown_writes_trigger = 3;
  options.level0_stop_writes_trigger = 999999;
  options.delayed_write_rate = 20000000;  // Start with 200MB/s
  options.memtable_factory.reset(
      new SpecialSkipListFactory(kEntriesPerMemTable));

  CreateAndReopenWithCF({"pikachu"}, options);

  // Block compactions
  test::SleepingBackgroundTask sleeping_task_low;
  env_->Schedule(&test::SleepingBackgroundTask::DoSleepTask, &sleeping_task_low,
                 Env::Priority::LOW);

  for (int i = 0; i < 3; i++) {
    Put(Key(i), std::string(10000, 'x'));
    Flush();
  }

  // These writes will be slowed down to 1KB/s
  uint64_t estimated_sleep_time = 0;
  Random rnd(301);
  Put("", "");
  uint64_t cur_rate = options.delayed_write_rate;
  for (int i = 0; i < kTotalFlushes; i++) {
    uint64_t size_memtable = 0;
    for (int j = 0; j < kEntriesPerMemTable; j++) {
      auto rand_num = rnd.Uniform(20);
      // Spread the size range to more.
      size_t entry_size = rand_num * rand_num * rand_num;
      WriteOptions wo;
      Put(Key(i), std::string(entry_size, 'x'), wo);
      size_memtable += entry_size + 18;
      // Occasionally sleep a while
      if (rnd.Uniform(20) == 6) {
        env_->SleepForMicroseconds(2666);
      }
    }
    dbfull()->TEST_WaitForFlushMemTable();
    estimated_sleep_time += size_memtable * 1000000u / cur_rate;
    // Slow down twice. One for memtable switch and one for flush finishes.
    cur_rate = static_cast<uint64_t>(static_cast<double>(cur_rate) *
                                     kIncSlowdownRatio * kIncSlowdownRatio);
  }
  // Estimate the total sleep time fall into the rough range.
  ASSERT_GT(env_->addon_time_.load(),
            static_cast<int64_t>(estimated_sleep_time / 2));
  ASSERT_LT(env_->addon_time_.load(),
            static_cast<int64_t>(estimated_sleep_time * 2));

  env_->no_slowdown_ = false;
  rocksdb::SyncPoint::GetInstance()->DisableProcessing();
  sleeping_task_low.WakeUp();
  sleeping_task_low.WaitUntilDone();
}

TEST_F(DBTest, HardLimit) {
  Options options = CurrentOptions();
  options.env = env_;
  env_->SetBackgroundThreads(1, Env::LOW);
  options.max_write_buffer_number = 256;
  options.write_buffer_size = 110 << 10;  // 110KB
  options.arena_block_size = 4 * 1024;
  options.level0_file_num_compaction_trigger = 4;
  options.level0_slowdown_writes_trigger = 999999;
  options.level0_stop_writes_trigger = 999999;
  options.hard_pending_compaction_bytes_limit = 800 << 10;
  options.max_bytes_for_level_base = 10000000000u;
  options.max_background_compactions = 1;
  options.memtable_factory.reset(
      new SpecialSkipListFactory(KNumKeysByGenerateNewFile - 1));

  env_->SetBackgroundThreads(1, Env::LOW);
  test::SleepingBackgroundTask sleeping_task_low;
  env_->Schedule(&test::SleepingBackgroundTask::DoSleepTask, &sleeping_task_low,
                 Env::Priority::LOW);

  CreateAndReopenWithCF({"pikachu"}, options);

  std::atomic<int> callback_count(0);
  rocksdb::SyncPoint::GetInstance()->SetCallBack("DBImpl::DelayWrite:Wait",
                                                 [&](void* arg) {
                                                   callback_count.fetch_add(1);
                                                   sleeping_task_low.WakeUp();
                                                 });
  rocksdb::SyncPoint::GetInstance()->EnableProcessing();

  Random rnd(301);
  int key_idx = 0;
  for (int num = 0; num < 5; num++) {
    GenerateNewFile(&rnd, &key_idx, true);
    dbfull()->TEST_WaitForFlushMemTable();
  }

  ASSERT_EQ(0, callback_count.load());

  for (int num = 0; num < 5; num++) {
    GenerateNewFile(&rnd, &key_idx, true);
    dbfull()->TEST_WaitForFlushMemTable();
  }
  ASSERT_GE(callback_count.load(), 1);

  rocksdb::SyncPoint::GetInstance()->DisableProcessing();
  sleeping_task_low.WaitUntilDone();
}

#ifndef ROCKSDB_LITE
TEST_F(DBTest, SoftLimit) {
  Options options = CurrentOptions();
  options.env = env_;
  options.write_buffer_size = 100000;  // Small write buffer
  options.max_write_buffer_number = 256;
  options.level0_file_num_compaction_trigger = 1;
  options.level0_slowdown_writes_trigger = 3;
  options.level0_stop_writes_trigger = 999999;
  options.delayed_write_rate = 20000;  // About 200KB/s limited rate
  options.soft_pending_compaction_bytes_limit = 160000;
  options.target_file_size_base = 99999999;  // All into one file
  options.max_bytes_for_level_base = 50000;
  options.max_bytes_for_level_multiplier = 10;
  options.max_background_compactions = 1;
  options.compression = kNoCompression;

  Reopen(options);

  // Generating 360KB in Level 3
  for (int i = 0; i < 72; i++) {
    Put(Key(i), std::string(5000, 'x'));
    if (i % 10 == 0) {
      Flush();
    }
  }
  dbfull()->TEST_WaitForCompact();
  MoveFilesToLevel(3);

  // Generating 360KB in Level 2
  for (int i = 0; i < 72; i++) {
    Put(Key(i), std::string(5000, 'x'));
    if (i % 10 == 0) {
      Flush();
    }
  }
  dbfull()->TEST_WaitForCompact();
  MoveFilesToLevel(2);

  Put(Key(0), "");

  test::SleepingBackgroundTask sleeping_task_low;
  // Block compactions
  env_->Schedule(&test::SleepingBackgroundTask::DoSleepTask, &sleeping_task_low,
                 Env::Priority::LOW);
  sleeping_task_low.WaitUntilSleeping();

  // Create 3 L0 files, making score of L0 to be 3.
  for (int i = 0; i < 3; i++) {
    Put(Key(i), std::string(5000, 'x'));
    Put(Key(100 - i), std::string(5000, 'x'));
    // Flush the file. File size is around 30KB.
    Flush();
  }
  ASSERT_TRUE(dbfull()->TEST_write_controler().NeedsDelay());

  sleeping_task_low.WakeUp();
  sleeping_task_low.WaitUntilDone();
  sleeping_task_low.Reset();
  dbfull()->TEST_WaitForCompact();

  // Now there is one L1 file but doesn't trigger soft_rate_limit
  // The L1 file size is around 30KB.
  ASSERT_EQ(NumTableFilesAtLevel(1), 1);
  ASSERT_TRUE(!dbfull()->TEST_write_controler().NeedsDelay());

  // Only allow one compactin going through.
  rocksdb::SyncPoint::GetInstance()->SetCallBack(
      "BackgroundCallCompaction:0", [&](void* arg) {
        // Schedule a sleeping task.
        sleeping_task_low.Reset();
        env_->Schedule(&test::SleepingBackgroundTask::DoSleepTask,
                       &sleeping_task_low, Env::Priority::LOW);
      });

  rocksdb::SyncPoint::GetInstance()->EnableProcessing();

  env_->Schedule(&test::SleepingBackgroundTask::DoSleepTask, &sleeping_task_low,
                 Env::Priority::LOW);
  sleeping_task_low.WaitUntilSleeping();
  // Create 3 L0 files, making score of L0 to be 3
  for (int i = 0; i < 3; i++) {
    Put(Key(10 + i), std::string(5000, 'x'));
    Put(Key(90 - i), std::string(5000, 'x'));
    // Flush the file. File size is around 30KB.
    Flush();
  }

  // Wake up sleep task to enable compaction to run and waits
  // for it to go to sleep state again to make sure one compaction
  // goes through.
  sleeping_task_low.WakeUp();
  sleeping_task_low.WaitUntilSleeping();

  // Now there is one L1 file (around 60KB) which exceeds 50KB base by 10KB
  // Given level multiplier 10, estimated pending compaction is around 100KB
  // doesn't trigger soft_pending_compaction_bytes_limit
  ASSERT_EQ(NumTableFilesAtLevel(1), 1);
  ASSERT_TRUE(!dbfull()->TEST_write_controler().NeedsDelay());

  // Create 3 L0 files, making score of L0 to be 3, higher than L0.
  for (int i = 0; i < 3; i++) {
    Put(Key(20 + i), std::string(5000, 'x'));
    Put(Key(80 - i), std::string(5000, 'x'));
    // Flush the file. File size is around 30KB.
    Flush();
  }
  // Wake up sleep task to enable compaction to run and waits
  // for it to go to sleep state again to make sure one compaction
  // goes through.
  sleeping_task_low.WakeUp();
  sleeping_task_low.WaitUntilSleeping();

  // Now there is one L1 file (around 90KB) which exceeds 50KB base by 40KB
  // L2 size is 360KB, so the estimated level fanout 4, estimated pending
  // compaction is around 200KB
  // triggerring soft_pending_compaction_bytes_limit
  ASSERT_EQ(NumTableFilesAtLevel(1), 1);
  ASSERT_TRUE(dbfull()->TEST_write_controler().NeedsDelay());

  sleeping_task_low.WakeUp();
  sleeping_task_low.WaitUntilSleeping();

  ASSERT_TRUE(!dbfull()->TEST_write_controler().NeedsDelay());

  // shrink level base so L2 will hit soft limit easier.
  ASSERT_OK(dbfull()->SetOptions({
      {"max_bytes_for_level_base", "5000"},
  }));

  Put("", "");
  Flush();
  ASSERT_TRUE(dbfull()->TEST_write_controler().NeedsDelay());

  sleeping_task_low.WaitUntilSleeping();
  rocksdb::SyncPoint::GetInstance()->DisableProcessing();
  sleeping_task_low.WakeUp();
  sleeping_task_low.WaitUntilDone();
}

TEST_F(DBTest, LastWriteBufferDelay) {
  Options options = CurrentOptions();
  options.env = env_;
  options.write_buffer_size = 100000;
  options.max_write_buffer_number = 4;
  options.delayed_write_rate = 20000;
  options.compression = kNoCompression;
  options.disable_auto_compactions = true;
  int kNumKeysPerMemtable = 3;
  options.memtable_factory.reset(
      new SpecialSkipListFactory(kNumKeysPerMemtable));

  Reopen(options);
  test::SleepingBackgroundTask sleeping_task;
  // Block flushes
  env_->Schedule(&test::SleepingBackgroundTask::DoSleepTask, &sleeping_task,
                 Env::Priority::HIGH);
  sleeping_task.WaitUntilSleeping();

  // Create 3 L0 files, making score of L0 to be 3.
  for (int i = 0; i < 3; i++) {
    // Fill one mem table
    for (int j = 0; j < kNumKeysPerMemtable; j++) {
      Put(Key(j), "");
    }
    ASSERT_TRUE(!dbfull()->TEST_write_controler().NeedsDelay());
  }
  // Inserting a new entry would create a new mem table, triggering slow down.
  Put(Key(0), "");
  ASSERT_TRUE(dbfull()->TEST_write_controler().NeedsDelay());

  sleeping_task.WakeUp();
  sleeping_task.WaitUntilDone();
}
#endif  // ROCKSDB_LITE

TEST_F(DBTest, FailWhenCompressionNotSupportedTest) {
  CompressionType compressions[] = {kZlibCompression, kBZip2Compression,
                                    kLZ4Compression, kLZ4HCCompression,
                                    kXpressCompression};
  for (auto comp : compressions) {
    if (!CompressionTypeSupported(comp)) {
      // not supported, we should fail the Open()
      Options options = CurrentOptions();
      options.compression = comp;
      ASSERT_TRUE(!TryReopen(options).ok());
      // Try if CreateColumnFamily also fails
      options.compression = kNoCompression;
      ASSERT_OK(TryReopen(options));
      ColumnFamilyOptions cf_options(options);
      cf_options.compression = comp;
      ColumnFamilyHandle* handle;
      ASSERT_TRUE(!db_->CreateColumnFamily(cf_options, "name", &handle).ok());
    }
  }
}

#ifndef ROCKSDB_LITE
TEST_F(DBTest, RowCache) {
  Options options = CurrentOptions();
  options.statistics = rocksdb::CreateDBStatistics();
  options.row_cache = NewLRUCache(8192);
  DestroyAndReopen(options);

  ASSERT_OK(Put("foo", "bar"));
  ASSERT_OK(Flush());

  ASSERT_EQ(TestGetTickerCount(options, ROW_CACHE_HIT), 0);
  ASSERT_EQ(TestGetTickerCount(options, ROW_CACHE_MISS), 0);
  ASSERT_EQ(Get("foo"), "bar");
  ASSERT_EQ(TestGetTickerCount(options, ROW_CACHE_HIT), 0);
  ASSERT_EQ(TestGetTickerCount(options, ROW_CACHE_MISS), 1);
  ASSERT_EQ(Get("foo"), "bar");
  ASSERT_EQ(TestGetTickerCount(options, ROW_CACHE_HIT), 1);
  ASSERT_EQ(TestGetTickerCount(options, ROW_CACHE_MISS), 1);
}
#endif  // ROCKSDB_LITE

TEST_F(DBTest, DeletingOldWalAfterDrop) {
  rocksdb::SyncPoint::GetInstance()->LoadDependency(
      {{"Test:AllowFlushes", "DBImpl::BGWorkFlush"},
       {"DBImpl::BGWorkFlush:done", "Test:WaitForFlush"}});
  rocksdb::SyncPoint::GetInstance()->ClearTrace();

  rocksdb::SyncPoint::GetInstance()->DisableProcessing();
  Options options = CurrentOptions();
  options.max_total_wal_size = 8192;
  options.compression = kNoCompression;
  options.write_buffer_size = 1 << 20;
  options.level0_file_num_compaction_trigger = (1 << 30);
  options.level0_slowdown_writes_trigger = (1 << 30);
  options.level0_stop_writes_trigger = (1 << 30);
  options.disable_auto_compactions = true;
  DestroyAndReopen(options);
  rocksdb::SyncPoint::GetInstance()->EnableProcessing();

  CreateColumnFamilies({"cf1", "cf2"}, options);
  ASSERT_OK(Put(0, "key1", DummyString(8192)));
  ASSERT_OK(Put(0, "key2", DummyString(8192)));
  // the oldest wal should now be getting_flushed
  ASSERT_OK(db_->DropColumnFamily(handles_[0]));
  // all flushes should now do nothing because their CF is dropped
  TEST_SYNC_POINT("Test:AllowFlushes");
  TEST_SYNC_POINT("Test:WaitForFlush");
  uint64_t lognum1 = dbfull()->TEST_LogfileNumber();
  ASSERT_OK(Put(1, "key3", DummyString(8192)));
  ASSERT_OK(Put(1, "key4", DummyString(8192)));
  // new wal should have been created
  uint64_t lognum2 = dbfull()->TEST_LogfileNumber();
  EXPECT_GT(lognum2, lognum1);
}

TEST_F(DBTest, UnsupportedManualSync) {
  DestroyAndReopen(CurrentOptions());
  env_->is_wal_sync_thread_safe_.store(false);
  Status s = db_->SyncWAL();
  ASSERT_TRUE(s.IsNotSupported());
}

INSTANTIATE_TEST_CASE_P(DBTestWithParam, DBTestWithParam,
                        ::testing::Combine(::testing::Values(1, 4),
                                           ::testing::Bool()));

TEST_F(DBTest, PauseBackgroundWorkTest) {
  Options options = CurrentOptions();
  options.write_buffer_size = 100000;  // Small write buffer
  Reopen(options);

  std::vector<port::Thread> threads;
  std::atomic<bool> done(false);
  db_->PauseBackgroundWork();
  threads.emplace_back([&]() {
    Random rnd(301);
    for (int i = 0; i < 10000; ++i) {
      Put(RandomString(&rnd, 10), RandomString(&rnd, 10));
    }
    done.store(true);
  });
  env_->SleepForMicroseconds(200000);
  // make sure the thread is not done
  ASSERT_FALSE(done.load());
  db_->ContinueBackgroundWork();
  for (auto& t : threads) {
    t.join();
  }
  // now it's done
  ASSERT_TRUE(done.load());
}

}  // namespace rocksdb

int main(int argc, char** argv) {
  rocksdb::port::InstallStackTraceHandler();
  ::testing::InitGoogleTest(&argc, argv);
  return RUN_ALL_TESTS();
}<|MERGE_RESOLUTION|>--- conflicted
+++ resolved
@@ -2818,12 +2818,8 @@
  * This test is not reliable enough as it heavily depends on disk behavior.
  * Disable as it is flaky.
  */
-<<<<<<< HEAD
 #ifdef AWS_DO_NOT_RUN
-TEST_F(DBTest, RateLimitingTest) {
-=======
 TEST_F(DBTest, DISABLED_RateLimitingTest) {
->>>>>>> 492fc49a
   Options options = CurrentOptions();
   options.write_buffer_size = 1 << 20;  // 1MB
   options.level0_file_num_compaction_trigger = 2;
